Syntax highlighting with language autodetection.

URL:   http://highlightjs.org/

Core developers (in order of appearance):

- Ivan Sagalaev (original author) <maniac@softwaremaniacs.org>
- Jeremy Hull <sourdrums@gmail.com>
- Oleg Efimov <efimovov@gmail.com>

Contributors:

- Peter Leonov <gojpeg@gmail.com>
- Victor Karamzin <Victor.Karamzin@enterra-inc.com>
- Vsevolod Solovyov <vsevolod.solovyov@gmail.com>
- Anton Kovalyov <anton@kovalyov.net>
- Nikita Ledyaev <lenikita@yandex.ru>
- Konstantin Evdokimenko <qewerty@gmail.com>
- Dmitri Roudakov <dmitri@roudakov.ru>
- Yuri Ivanov <ivanov@supersoft.ru>
- Vladimir Ermakov <vooon341@mail.ru>
- Vladimir Gubarkov <xonixx@gmail.com>
- Brian Beck <exogen@gmail.com>
- MajestiC <majestic2k@gmail.com>
- Vasily Polovnyov <vast@whiteants.net>
- Vladimir Epifanov <voldmar@voldmar.ru>
- Alexander Makarov <sam@rmcreative.ru>
- Vah <vahtenberg@gmail.com>
- Shuen-Huei Guan <drake.guan@gmail.com>
- Jason Diamond <jason@diamond.name>
- Michal Gabrukiewicz <mgabru@gmail.com>
- Ruslan Keba <rukeba@gmail.com>
- Sergey Baranov <segyrn@yandex.ru>
- Zaripov Yura <yur4ik7@ukr.net>
- Oleg Volchkov <oleg@volchkov.net>
- Vasily Mikhailitchenko <vaskas@programica.ru>
- Jan Berkel <jan.berkel@gmail.com>
- Vladimir Moskva <vladmos@gmail.com>
- Loren Segal <lsegal@soen.ca>
- Andrew Fedorov <dmmdrs@mail.ru>
- Igor Kalnitsky <igor@kalnitsky.org>
- Valerii Hiora <valerii.hiora@gmail.com>
- Nikolay Zakharov <nikolay.desh@gmail.com>
- Dmitry Kovega <arhibot@gmail.com>
- Sergey Ignatov <sergey@ignatov.spb.su>
- Antono Vasiljev <self@antono.info>
- Stephan Kountso <steplg@gmail.com>
- pumbur <pumbur@pumbur.net>
- John Crepezzi <john.crepezzi@gmail.com>
- Andrey Vlasovskikh <andrey.vlasovskikh@gmail.com>
- Alexander Myadzel <myadzel@gmail.com>
- Evgeny Stepanischev <imbolk@gmail.com>
- Dmytrii Nagirniak <dnagir@gmail.com>
- Luigi Maselli <grigio.org@gmail.com>
- Denis Bardadym <bardadymchik@gmail.com>
- Aahan Krish <geekpanth3r@gmail.com>
- Ilya Baryshev <baryshev@gmail.com>
- Aleksandar Ruzicic <aleksandar@ruzicic.info>
- Joe Cheng <joe@rstudio.org>
- Angel G. Olloqui <angelgarcia.mail@gmail.com>
- Jason Tate <adminz@web-cms-designs.com>
- Sergey Tikhomirov <me@stikhomirov.com>
- Marc Fornos <marc.fornos@gmail.com>
- Yoshihide Jimbo <yjimbo@gmail.com>
- Casey Duncan <casey.duncan@gmail.com>
- Eugene Nizhibitsky <nizhibitsky@gmail.com>
- Alberto Gimeno <gimenete@gmail.com>
- Kirk Kimmel <kimmel.k.programmer@gmail.com>
- Nathan Grigg <nathan@nathanamy.org>
- Dr. Drang <drdrang@gmail.com>
- Robin Ward <robin.ward@gmail.com>
- Dmitry Medvinsky <me@dmedvinsky.name>
- Jason Jacobson <jason.a.jacobson@gmail.com>
- Jonas Follesø <jonas@follesoe.no>
- Dan Allen <dan.j.allen@gmail.com>
- noformnocontent <i@noformnocontent.com>
- Damien White <damien.white@visoftinc.com>
- Alexander Marenin <great_muchacho@mail.ru>
- Cédric Néhémie <cedric.nehemie@gmail.com>
- Simon Madine <simon@angryrobotzombie.com>
- Benjamin Pannell <contact@sierrasoftworks.com>
- Eric Knibbe <eric@lassosoft.com>
- Poren Chiang <ren.chiang@gmail.com>
- Kelley van Evert <kelleyvanevert@gmail.com>
- Kurt Emch <kurt@kurtemch.com>
- Mehdi Dogguy <mehdi@dogguy.org>
- Nicolas Braud-Santoni <nicolas.braud-santoni@ens-cachan.fr>
- Ralf Bitter <rabit@revigniter.com>
- Sylvestre Ledru <sylvestre.ledru@scilab-enterprises.com>
- Troy Kershaw <hello@troykershaw.com>
- Zena Treep <zena.treep@gmail.com>
- Daniel Kvasnicka <dkvasnicka@vendavo.com>
- Carlo Kok <ck@remobjects.com>
- Bram de Haan <info@atelierbramdehaan.nl>
- Seongwon Lee <dlimpid@gmail.com>
- Zaven Muradyan <megalivoithos@gmail.com>
- Jan T. Sott <git@idleberg.com>
- Brent Bradbury <brent@brentium.com>
- Martin Dilling-Hansen <martindlling@gmail.com>
- Ilya Vassilevsky <vassilevsky@gmail.com>
- Josh Adams <josh@isotope11.com>
- Dan Tao <daniel.tao@gmail.com>
- Jeff Escalante <hello@jenius.me>
- Jun Yang <yangjvn@126.com>
- Nikolay Lisienko <info@neor.ru>
- Heiko August <post@auge8472.de>
- Domen Kožar <domen@dev.si>
- Travis Odom <travis.a.odom@gmail.com>
- innocenat <innocenat@gmail.com>
- Arthur Bikmullin <devolonter@gmail.com>
- Pascal Hurni <phi@ruby-reactive.org>
- Roman Shmatov <romanshmatov@gmail.com>
<<<<<<< HEAD
- Nic West <nic@letolab.com>
- Panu Horsmalahti <panu.horsmalahti@iki.fi>
- Flaviu Tamas <tamas.flaviu@gmail.com>
- Damian Mee <mee.damian@gmail.com>
=======
- Christopher Kaster <ikasoki@gmail.com>
>>>>>>> c78de483
<|MERGE_RESOLUTION|>--- conflicted
+++ resolved
@@ -110,11 +110,8 @@
 - Arthur Bikmullin <devolonter@gmail.com>
 - Pascal Hurni <phi@ruby-reactive.org>
 - Roman Shmatov <romanshmatov@gmail.com>
-<<<<<<< HEAD
 - Nic West <nic@letolab.com>
 - Panu Horsmalahti <panu.horsmalahti@iki.fi>
 - Flaviu Tamas <tamas.flaviu@gmail.com>
 - Damian Mee <mee.damian@gmail.com>
-=======
-- Christopher Kaster <ikasoki@gmail.com>
->>>>>>> c78de483
+- Christopher Kaster <ikasoki@gmail.com>