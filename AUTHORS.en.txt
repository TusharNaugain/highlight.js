Syntax highlighting with language autodetection.

URL:   https://highlightjs.org/

Core developers (in order of appearance):

- Ivan Sagalaev (original author) <maniac@softwaremaniacs.org>
- Jeremy Hull <sourdrums@gmail.com>
- Oleg Efimov <efimovov@gmail.com>

Contributors:

- Peter Leonov <gojpeg@gmail.com>
- Victor Karamzin <Victor.Karamzin@enterra-inc.com>
- Vsevolod Solovyov <vsevolod.solovyov@gmail.com>
- Anton Kovalyov <anton@kovalyov.net>
- Nikita Ledyaev <lenikita@yandex.ru>
- Konstantin Evdokimenko <qewerty@gmail.com>
- Dmitri Roudakov <dmitri@roudakov.ru>
- Yuri Ivanov <ivanov@supersoft.ru>
- Vladimir Ermakov <vooon341@mail.ru>
- Vladimir Gubarkov <xonixx@gmail.com>
- Brian Beck <exogen@gmail.com>
- MajestiC <majestic2k@gmail.com>
- Vasily Polovnyov <vast@whiteants.net>
- Vladimir Epifanov <voldmar@voldmar.ru>
- Alexander Makarov <sam@rmcreative.ru>
- Vah <vahtenberg@gmail.com>
- Shuen-Huei Guan <drake.guan@gmail.com>
- Jason Diamond <jason@diamond.name>
- Michal Gabrukiewicz <mgabru@gmail.com>
- Ruslan Keba <rukeba@gmail.com>
- Sergey Baranov <segyrn@yandex.ru>
- Zaripov Yura <yur4ik7@ukr.net>
- Oleg Volchkov <oleg@volchkov.net>
- Vasily Mikhailitchenko <vaskas@programica.ru>
- Jan Berkel <jan.berkel@gmail.com>
- Vladimir Moskva <vladmos@gmail.com>
- Loren Segal <lsegal@soen.ca>
- Andrew Fedorov <dmmdrs@mail.ru>
- Igor Kalnitsky <igor@kalnitsky.org>
- Valerii Hiora <valerii.hiora@gmail.com>
- Nikolay Zakharov <nikolay.desh@gmail.com>
- Dmitry Kovega <arhibot@gmail.com>
- Sergey Ignatov <sergey@ignatov.spb.su>
- Antono Vasiljev <self@antono.info>
- Stephan Kountso <steplg@gmail.com>
- pumbur <pumbur@pumbur.net>
- John Crepezzi <john.crepezzi@gmail.com>
- Andrey Vlasovskikh <andrey.vlasovskikh@gmail.com>
- Alexander Myadzel <myadzel@gmail.com>
- Evgeny Stepanischev <imbolk@gmail.com>
- Dmytrii Nagirniak <dnagir@gmail.com>
- Luigi Maselli <grigio.org@gmail.com>
- Denis Bardadym <bardadymchik@gmail.com>
- Aahan Krish <geekpanth3r@gmail.com>
- Ilya Baryshev <baryshev@gmail.com>
- Aleksandar Ruzicic <aleksandar@ruzicic.info>
- Joe Cheng <joe@rstudio.org>
- Angel G. Olloqui <angelgarcia.mail@gmail.com>
- Jason Tate <adminz@web-cms-designs.com>
- Sergey Tikhomirov <sergey@tikhomirov.io>
- Marc Fornos <marc.fornos@gmail.com>
- Yoshihide Jimbo <yjimbo@gmail.com>
- Casey Duncan <casey.duncan@gmail.com>
- Eugene Nizhibitsky <nizhibitsky@gmail.com>
- Alberto Gimeno <gimenete@gmail.com>
- Kirk Kimmel <kimmel.k.programmer@gmail.com>
- Nathan Grigg <nathan@nathanamy.org>
- Dr. Drang <drdrang@gmail.com>
- Robin Ward <robin.ward@gmail.com>
- Dmitry Medvinsky <me@dmedvinsky.name>
- Jason Jacobson <jason.a.jacobson@gmail.com>
- Jonas Follesø <jonas@follesoe.no>
- Dan Allen <dan.j.allen@gmail.com>
- noformnocontent <i@noformnocontent.com>
- Damien White <damien.white@visoftinc.com>
- Alexander Marenin <great_muchacho@mail.ru>
- Cédric Néhémie <cedric.nehemie@gmail.com>
- Simon Madine <simon@angryrobotzombie.com>
- Benjamin Pannell <contact@sierrasoftworks.com>
- Eric Knibbe <eric@lassosoft.com>
- Poren Chiang <ren.chiang@gmail.com>
- Kelley van Evert <kelleyvanevert@gmail.com>
- Kurt Emch <kurt@kurtemch.com>
- Mehdi Dogguy <mehdi@dogguy.org>
- Nicolas Braud-Santoni <nicolas.braud-santoni@ens-cachan.fr>
- Ralf Bitter <rabit@revigniter.com>
- Sylvestre Ledru <sylvestre.ledru@scilab-enterprises.com>
- Troy Kershaw <hello@troykershaw.com>
- Zena Treep <zena.treep@gmail.com>
- Daniel Kvasnicka <dkvasnicka@vendavo.com>
- Carlo Kok <ck@remobjects.com>
- Bram de Haan <info@atelierbramdehaan.nl>
- Seongwon Lee <dlimpid@gmail.com>
- Zaven Muradyan <megalivoithos@gmail.com>
- Jan T. Sott <git@idleberg.com>
- Brent Bradbury <brent@brentium.com>
- Martin Dilling-Hansen <martindlling@gmail.com>
- Ilya Vassilevsky <vassilevsky@gmail.com>
- Josh Adams <josh@isotope11.com>
- Dan Tao <daniel.tao@gmail.com>
- Jeff Escalante <hello@jenius.me>
- Jun Yang <yangjvn@126.com>
- Nikolay Lisienko <info@neor.ru>
- Heiko August <post@auge8472.de>
- Domen Kožar <domen@dev.si>
- Travis Odom <travis.a.odom@gmail.com>
- innocenat <innocenat@gmail.com>
- Arthur Bikmullin <devolonter@gmail.com>
- Pascal Hurni <phi@ruby-reactive.org>
- Roman Shmatov <romanshmatov@gmail.com>
- Nic West <nic@letolab.com>
- Panu Horsmalahti <panu.horsmalahti@iki.fi>
- Flaviu Tamas <tamas.flaviu@gmail.com>
- Damian Mee <mee.damian@gmail.com>
- Christopher Kaster <ikasoki@gmail.com>
- Chris Eidhof <chris@eidhof.nl>
- Nate Cook <natecook@gmail.com>
- Matt Diephouse <matt@diephouse.com>
- Erik Osheim <d_m@plastic-idolatry.com>
- Guillaume Laforge <glaforge@gmail.com>
- Lucas Mazza <lucastmazza@gmail.com>
- Maxim Dikun <dikmax@gmail.com>
- Henrik Feldt <henrik@haf.se>
- Anton Kochkov <anton.kochkov@gmail.com>
- Michael Allen <Michael.Allen@benefitfocus.com>
- JP Verkamp <me@jverkamp.com>
- Adam Joseph Cook <adam.joseph.cook@gmail.com>
- Sergey Vidyuk <svidyuk@gmail.com>
- Radek Liska <radekliska@gmail.com>
- Jose Molina Colmenero <gaudy41@gmail.com>
- Max Mikhailov <seven.phases.max@gmail.com>
- Bryant Williams <b.n.williams@gmail.com>
- Erik Paluka <erik.paluka@gmail.com>
- Luke Holder <lukemh@gmail.com>
- David Mohundro <david@mohundro.com>
- Nicholas Blumhardt <nblumhardt@nblumhardt.com>
- Christophe de Dinechin <christophe@taodyne.com>
- Taneli Vatanen <taneli.vatanen@gmail.com>
- Jen Evers-Corvina <jen@sevvie.net>
- Kassio Borges <kassioborgesm@gmail.com>
- Cedric Sohrauer <sohrauer@googlemail.com>
- Mickaël Delahaye <mickael.delahaye@gmail.com>
- Hakan Özler <ozler.hakan@gmail.com>
- Trey Shugart <treshugart@gmail.com>
- Vincent Zurczak <vzurczak@linagora.com>
- Adam Joseph Cook <adam.joseph.cook@gmail.com>
- Edwin Dalorzo <edwin@dalorzo.org>
- mucaho <mkucko@gmail.com>
- Dennis Titze <dennis.titze@gmail.com>
- Jon Evans <jon@craftyjon.com>
- Brian Quistorff <bquistorff@gmail.com>
- Jonathan Suever <suever@gmail.com>
- Alexis Hénaut <alexis@henaut.net>
- Chris Kiehl <audionautic@gmail.com>
- Peter Piwowarski <oldlaptop654@aol.com>
- Kenta Sato <bicycle1885@gmail.com>
- Anthony Scemama <scemama@irsamc.ups-tlse.fr>
- Taufik Nurrohman <latitudu.latitudu@gmail.com>
- Pedro Oliveira <kanytu@gmail.com>
- Gu Yiling <justice360@gmail.com>
- Thomas Applencourt <thomas.applencourt@irsamc.ups-tlse.fr>
- Andrew Farmer <ahfarmer@gmail.com>
- Sergey Mashkov <cy6erGn0m@gmail.com>
- Raivo Laanemets <raivo@infdot.com>
- Kenneth Fuglsang <kfuglsang@gmail.com>
- David Anson <david@dlaa.me>
- Louis Barranqueiro <louis.barranqueiro@gmail.com>
- Tim Schumacher <tim@datenknoten.me>
- Lucas Werkmeister <mail@lucaswerkmeister.de>
- Dan Panzarella <alsoelp@gmail.com>
- Bruno Dias <bruno.r.dias@gmail.com>
- Jay Strybis <jay.strybis@gmail.com>
- Guillaume Gomez <guillaume1.gomez@gmail.com>
- Janis Voigtländer <janis.voigtlaender@gmail.com>
- Dirk Kirsten <dk@basex.org>
- MY Sun <simonmysun@gmail.com>
- Vadimtro <vadimtro@yahoo.com>
- Benjamin Auder <benjamin.auder@gmail.com>
- Dotan Dimet <dotan@corky.net>
- Manh Tuan <junookyo@gmail.com>
- Philippe Charrière <ph.charriere@gmail.com>
- Stefan Bechert <stefan.bechert@gmx.net>
- Samuel Reed <sam@bitmex.com>
- Yury Selivanov <yselivanov@gmail.com>
- Tsuyusato Kitsune <make.just.on@gmail.com>
- Mick MacCallum <micksmaccallum@gmail.com>
- Kristoffer Gronlund <kgronlund@suse.com>
- Søren Enevoldsen <senevoldsen90@gmail.com>
- Daniel Rosenwasser <DanielRosenwasser@users.noreply.github.com>
- Ladislav Prskavec <ladislav@prskavec.net>
- Jan Kühle <jkuehle90@gmail.com>
- Stefan Wienert <stwienert@gmail.com>
- Nikita Savchenko <zitros.lab@gmail.com>
- Nebuleon Fumika <nebuleon.fumika@gmail.com>
- prince <MC.prince.0203@gmail.com>
<<<<<<< HEAD
- Brendan Rocks <rocks.brendan@gmail.com>
- Raphaël Assénat <raph@raphnet.net>
=======
- Matt Evans <matt@aptech.com>
>>>>>>> a70df4ab
<|MERGE_RESOLUTION|>--- conflicted
+++ resolved
@@ -195,9 +195,6 @@
 - Nikita Savchenko <zitros.lab@gmail.com>
 - Nebuleon Fumika <nebuleon.fumika@gmail.com>
 - prince <MC.prince.0203@gmail.com>
-<<<<<<< HEAD
 - Brendan Rocks <rocks.brendan@gmail.com>
 - Raphaël Assénat <raph@raphnet.net>
-=======
-- Matt Evans <matt@aptech.com>
->>>>>>> a70df4ab
+- Matt Evans <matt@aptech.com>