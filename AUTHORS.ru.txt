Подсветка синтаксиса с автоопределением языка.

URL:   http://softwaremaniacs.org/soft/highlight/

Первоначальный автор и ведущий проекта:
Иван Сагалаев <maniac@softwaremaniacs.org>

Внесли свой вклад:

- Петр Леонов <gojpeg@gmail.com>
- Виктор Карамзин <Victor.Karamzin@enterra-inc.com>
- Всеволод Соловьёв <vsevolod.solovyov@gmail.com>
- Антон Ковалёв <anton@kovalyov.net>
- Никита Ледяев <lenikita@yandex.ru>
- Константин Евдокименко <qewerty@gmail.com>
- Дмитрий Рудаков <dmitri@roudakov.ru>
- Юрий Иванов <ivanov@supersoft.ru>
- Владимир Ермаков <vooon341@mail.ru>
- Владимир Губарьков <xonixx@gmail.com>
- Брайан Бек <exogen@gmail.com>
- MajestiC <majestic2k@gmail.com>
- Василий Половнёв <vast@whiteants.net>
- Владимир Епифанов <voldmar@voldmar.ru>
- Александр Макаров <sam@rmcreative.ru>
- Vah <vahtenberg@gmail.com>
- Шуэн-Хуэй Гуан <drake.guan@gmail.com>
- Джейсон Даймонд <jason@diamond.name>
- Михал Габрукевич <mgabru@gmail.com>
- Руслан Кеба <rukeba@gmail.com>
- Сергей Баранов <segyrn@yandex.ru>
- Зарипов Юра <yur4ik7@ukr.net>
- Олег Волчков <oleg@volchkov.net>
- Василий Михайличенко <vaskas@programica.ru>
- Ян Беркель <jan.berkel@gmail.com>
- Владимир Москва <vladmos@gmail.com>
- Лорен Сегал <lsegal@soen.ca>
- Андрей Фёдоров <dmmdrs@mail.ru>
- Игорь Кальницкий <igor@kalnitsky.org>
- Джереми Халл <sourdrums@gmail.com>
- Валерий Хиора <valerii.hiora@gmail.com>
- Николай Захаров <nikolay.desh@gmail.com>
- Дмитрий Ковега <arhibot@gmail.com>
- Сергей Игнатов <sergey@ignatov.spb.su>
- Антоно Васильев <self@antono.info>
- Степан Кунцьо <steplg@gmail.com>
- pumbur <pumbur@pumbur.net>
- Джон Крепецци <john.crepezzi@gmail.com>
- Андрей Власовских <andrey.vlasovskikh@gmail.com>
- Александр Мядзель <myadzel@gmail.com>
- Евгений Степанищев <imbolk@gmail.com>
- Дмитрий Нагирняк <dnagir@gmail.com>
- Олег Ефимов <efimovov@gmail.com>
- Луиджи Мазелли <grigio.org@gmail.com>
- Денис Бардадым <bardadymchik@gmail.com>
- Аахан Криш <geekpanth3r@gmail.com>
- Илья Барышев <baryshev@gmail.com>
- Александр Ружичич <aleksandar@ruzicic.info>
- Джо Ченг <joe@rstudio.org>
- Анхель Ойоки <angelgarcia.mail@gmail.com>
- Джейсон Тейт <adminz@web-cms-designs.com>
- Сергей Тихомиров <me@stikhomirov.com>
- Марк Форнос <marc.fornos@gmail.com>
- Йошихиде Джимбо <yjimbo@gmail.com>
- Кейси Данкан <casey.duncan@gmail.com>
- Евгений Нижибицкий <nizhibitsky@gmail.com>
- Альберто Гимено <gimenete@gmail.com>
- Кирк Киммель <kimmel.k.programmer@gmail.com>
- Натан Григг <nathan@nathanamy.org>
- Dr. Drang <drdrang@gmail.com>
- Робин Ворд <robin.ward@gmail.com>
- Дмитрий Медвинский <me@dmedvinsky.name>
<<<<<<< HEAD
- Джейсон Джейкобсон <jason.a.jacobson@gmail.com>
=======
- Jonas Follesø <jonas@follesoe.no>
>>>>>>> 16975226
<|MERGE_RESOLUTION|>--- conflicted
+++ resolved
@@ -69,8 +69,5 @@
 - Dr. Drang <drdrang@gmail.com>
 - Робин Ворд <robin.ward@gmail.com>
 - Дмитрий Медвинский <me@dmedvinsky.name>
-<<<<<<< HEAD
 - Джейсон Джейкобсон <jason.a.jacobson@gmail.com>
-=======
-- Jonas Follesø <jonas@follesoe.no>
->>>>>>> 16975226
+- Йонас Фоллесо <jonas@follesoe.no>