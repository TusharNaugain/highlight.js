## Version 8.5

New languages:

- *pf.conf* by [Peter Piwowarski][]
- *Julia* by [Kenta Sato][]
- *Prolog* by [Raivo Laanemets][]
- *Docker* by [Alexis Hénaut][]
- *Fortran* by [Anthony Scemama][] and [Thomas Applencourt][]
- *Kotlin* by [Sergey Mashkov][]

New Styles:

- *Agate* by [Taufik Nurrohman][]
- *Darkula* by [Jet Brains][]
- *Atelier Sulphurpool* by [Bram de Haan][]
- *Android Studio* by [Pedro Oliveira][]
<<<<<<< HEAD
- *Atelier Plateau* by [Bram de Haan][]
=======
- *Atelier Cave* by [Bram de Haan][]
>>>>>>> 7ee84375

Notable fixes and improvements to existing languages:

- ES6 features in JavaScript are better supported now by [Gu Yiling][].
- Swift now recognizes body-less method definitions.
- Single expression functions `def foo, do: ... ` now work in Elixir.
- More uniform detection of built-in classes in Objective C.
- Fixes for number literals and processor directives in Rust.
- HTML `<script>` tag now allows any language, not just JavaScript.
- Multi-line comments are supported now in MatLab.

[Taufik Nurrohman]: https://github.com/tovic
[Jet Brains]: https://www.jetbrains.com/
[Peter Piwowarski]: https://github.com/oldlaptop
[Kenta Sato]: https://github.com/bicycle1885
[Bram de Haan]: https://github.com/atelierbram
[Raivo Laanemets]: https://github.com/rla
[Alexis Hénaut]: https://github.com/AlexisNo
[Anthony Scemama]: https://github.com/scemama
[Pedro Oliveira]: https://github.com/kanytu
[Gu Yiling]: https://github.com/Justineo
[Sergey Mashkov]: https://github.com/cy6erGn0m
[Thomas Applencourt]: https://github.com/TApplencourt

## Version 8.4

We've got the new [demo page][]! The obvious new feature is the new look, but
apart from that it's got smarter: by presenting languages in groups it avoids
running 10000 highlighting attempts after first load which was slowing it down
and giving bad overall impression. It is now also being generated from test
code snippets so the authors of new languages don't have to update both tests
and the demo page with the same thing.

Other notable changes:

- The `template_comment` class is gone in favor of the more general `comment`.
- Number parsing unified and improved across languages.
- C++, Java and C# now use unified grammar to highlight titles in
  function/method definitions.
- The browser build is now usable as an AMD module, there's no separate build
  target for that anymore.
- OCaml has got a [comprehensive overhaul][ocaml] by [Mickaël Delahaye][].
- Clojure's data structures and literals are now highlighted outside of lists
  and we can now highlight Clojure's REPL sessions.

New languages:

- *AspectJ* by [Hakan Özler][]
- *STEP Part 21* by [Adam Joseph Cook][]
- *SML* derived by [Edwin Dalorzo][] from OCaml definition
- *Mercury* by [mucaho][]
- *Smali* by [Dennis Titze][]
- *Verilog* by [Jon Evans][]
- *Stata* by [Brian Quistorff][]

[Hakan Özler]: https://github.com/ozlerhakan
[Adam Joseph Cook]: https://github.com/adamjcook
[demo page]: https://highlightjs.org/static/demo/
[Ivan Sagalaev]: https://github.com/isagalaev
[Edwin Dalorzo]: https://github.com/edalorzo
[mucaho]: https://github.com/mucaho
[Dennis Titze]: https://github.com/titze
[Jon Evans]: https://github.com/craftyjon
[Brian Quistorff]: https://github.com/bquistorff
[ocaml]: https://github.com/isagalaev/highlight.js/pull/608#issue-46190207
[Mickaël Delahaye]: https://github.com/polazarus


## Version 8.3

We streamlined our tool chain, it is now based entirely on node.js instead of
being a mix of node.js, Python and Java. The build script options and arguments
remained the same, and we've noted all the changes in the [documentation][b].
Apart from reducing complexity, the new build script is also faster from not
having to start Java machine repeatedly. The credits for the work go to [Jeremy
Hull][].

Some notable fixes:

- PHP and JavaScript mixed in HTML now live happily with each other.
- JavaScript regexes now understand ES6 flags "u" and "y".
- `throw` keyword is no longer detected as a method name in Java.
- Fixed parsing of numbers and symbols in Clojure thanks to [input from Ivan
  Kleshnin][ik].

New languages in this release:

- *Less* by [Max Mikhailov][]
- *Stylus* by [Bryant Williams][]
- *Tcl* by [Radek Liska][]
- *Puppet* by [Jose Molina Colmenero][]
- *Processing* by [Erik Paluka][]
- *Twig* templates by [Luke Holder][]
- *PowerShell* by [David Mohundro][], based on [the work of Nicholas
  Blumhardt][ps]
- *XL* by [Christophe de Dinechin][]
- *LiveScript* by [Taneli Vatanen][] and [Jen Evers-Corvina][]
- *ERB* (Ruby in HTML) by [Lucas Mazza][]
- *Roboconf* by [Vincent Zurczak][]

[b]: http://highlightjs.readthedocs.org/en/latest/building-testing.html
[Jeremy Hull]: https://github.com/sourrust
[ik]: https://twitter.com/IvanKleshnin/status/514041599484231680
[Max Mikhailov]: https://github.com/seven-phases-max
[Bryant Williams]: https://github.com/scien
[Radek Liska]: https://github.com/Nindaleth
[Jose Molina Colmenero]: https://github.com/Moliholy
[Erik Paluka]: https://github.com/paluka
[Luke Holder]: https://github.com/lukeholder
[David Mohundro]: https://github.com/drmohundro
[ps]: https://github.com/OctopusDeploy/Library/blob/master/app/shared/presentation/highlighting/powershell.js
[Christophe de Dinechin]: https://github.com/c3d
[Taneli Vatanen]: https://github.com/Daiz-
[Jen Evers-Corvina]: https://github.com/sevvie
[Lucas Mazza]: https://github.com/lucasmazza
[Vincent Zurczak]: https://github.com/vincent-zurczak


## Version 8.2

We've finally got [real tests][test] and [continuous testing on Travis][ci]
thanks to [Jeremy Hull][] and [Chris Eidhof][]. The tests designed to cover
everything: language detection, correct parsing of individual language features
and various special cases. This is a very important change that gives us
confidence in extending language definitions and refactoring library core.

We're going to redesign the old [demo/test suite][demo] into an interactive
demo web app. If you're confident front-end developer or designer and want to
help us with it, drop a comment into [the issue][#542] on GitHub.

[test]: https://github.com/isagalaev/highlight.js/tree/master/test
[demo]: https://highlightjs.org/static/test.html
[#542]: https://github.com/isagalaev/highlight.js/issues/542
[ci]: https://travis-ci.org/isagalaev/highlight.js
[Jeremy Hull]: https://github.com/sourrust
[Chris Eidhof]: https://github.com/chriseidhof

As usually there's a handful of new languages in this release:

- *Groovy* by [Guillaume Laforge][]
- *Dart* by [Maxim Dikun][]
- *Dust* by [Michael Allen][]
- *Scheme* by [JP Verkamp][]
- *G-Code* by [Adam Joseph Cook][]
- *Q* from Kx Systems by [Sergey Vidyuk][]

[Guillaume Laforge]: https://github.com/glaforge
[Maxim Dikun]: https://github.com/dikmax
[Michael Allen]: https://github.com/bfui
[JP Verkamp]: https://github.com/jpverkamp
[Adam Joseph Cook]: https://github.com/adamjcook
[Sergey Vidyuk]: https://github.com/sv

Other improvements:

- [Erik Osheim][] heavily reworked Scala definitions making it richer.
- [Lucas Mazza][] fixed Ruby hashes highlighting
- Lisp variants (Lisp, Clojure and Scheme) are unified in regard to naming
  the first symbol in parentheses: it's "keyword" in general case and also
  "built_in" for built-in functions in Clojure and Scheme.

[Erik Osheim]: https://github.com/non
[Lucas Mazza]: https://github.com/lucasmazza

## Version 8.1

New languages:

- *Gherkin* by [Sam Pikesley][]
- *Elixir* by [Josh Adams][]
- *NSIS* by [Jan T. Sott][]
- *VIM script* by [Jun Yang][]
- *Protocol Buffers* by [Dan Tao][]
- *Nix* by [Domen Kožar][]
- *x86asm* by [innocenat][]
- *Cap’n Proto* and *Thrift* by [Oleg Efimov][]
- *Monkey* by [Arthur Bikmullin][]
- *TypeScript* by [Panu Horsmalahti][]
- *Nimrod* by [Flaviu Tamas][]
- *Gradle* by [Damian Mee][]
- *Haxe* by [Christopher Kaster][]
- *Swift* by [Chris Eidhof][] and [Nate Cook][]

New styles:

- *Kimbie*, light and dark variants by [Jan T. Sott][]
- *Color brewer* by [Fabrício Tavares de Oliveira][]
- *Codepen.io embed* by [Justin Perry][]
- *Hybrid* by [Nic West][]

[Sam Pikesley]: https://github.com/pikesley
[Sindre Sorhus]: https://github.com/sindresorhus
[Josh Adams]: https://github.com/knewter
[Jan T. Sott]: https://github.com/idleberg
[Jun Yang]: https://github.com/harttle
[Dan Tao]: https://github.com/dtao
[Domen Kožar]: https://github.com/iElectric
[innocenat]: https://github.com/innocenat
[Oleg Efimov]: https://github.com/Sannis
[Arthur Bikmullin]: https://github.com/devolonter
[Panu Horsmalahti]: https://github.com/panuhorsmalahti
[Flaviu Tamas]: https://github.com/flaviut
[Damian Mee]: https://github.com/chester1000
[Christopher Kaster]: http://christopher.kaster.ws
[Fabrício Tavares de Oliveira]: https://github.com/fabriciotav
[Justin Perry]: https://github.com/ourmaninamsterdam
[Nic West]: https://github.com/nicwest
[Chris Eidhof]: https://github.com/chriseidhof
[Nate Cook]: https://github.com/natecook1000

Other improvements:

- The README is heavily reworked and brought up to date by [Jeremy Hull][].
- Added [`listLanguages()`][ll] method in the API.
- Improved C/C++/C# detection.
- Added a bunch of new language aliases, documented the existing ones. Thanks to
  [Sindre Sorhus][] for background research.
- Added phrasal English words to boost relevance in comments.
- Many improvements to SQL definition made by [Heiko August][],
  [Nikolay Lisienko][] and [Travis Odom][].
- The shorter `lang-` prefix for language names in HTML classes supported
  alongside `language-`. Thanks to [Jeff Escalante][].
- Ruby's got support for interactive console sessions. Thanks to
  [Pascal Hurni][].
- Added built-in functions for R language. Thanks to [Artem A. Klevtsov][].
- Rust's got definition for lifetime parameters and improved string syntax.
  Thanks to [Roman Shmatov][].
- Various improvements to Objective-C definition by [Matt Diephouse][].
- Fixed highlighting of generics in Java.

[ll]: http://highlightjs.readthedocs.org/en/latest/api.html#listlanguages
[Sindre Sorhus]: https://github.com/sindresorhus
[Heiko August]: https://github.com/auge8472
[Nikolay Lisienko]: https://github.com/neor-ru
[Travis Odom]: https://github.com/Burstaholic
[Jeff Escalante]: https://github.com/jenius
[Pascal Hurni]: https://github.com/phurni
[Jiyin Yiyong]: https://github.com/jiyinyiyong
[Artem A. Klevtsov]: https://github.com/unikum
[Roman Shmatov]: https://github.com/shmatov
[Jeremy Hull]: https://github.com/sourrust
[Matt Diephouse]: https://github.com/mdiep


## Version 8.0

This new major release is quite a big overhaul bringing both new features and
some backwards incompatible changes. However, chances are that the majority of
users won't be affected by the latter: the basic scenario described in the
README is left intact.

Here's what did change in an incompatible way:

- We're now prefixing all classes located in [CSS classes reference][cr] with
  `hljs-`, by default, because some class names would collide with other
  people's stylesheets. If you were using an older version, you might still want
  the previous behavior, but still want to upgrade. To suppress this new
  behavior, you would initialize like so:

  ```html
  <script type="text/javascript">
    hljs.configure({classPrefix: ''});
    hljs.initHighlightingOnLoad();
  </script>
  ```

- `tabReplace` and `useBR` that were used in different places are also unified
  into the global options object and are to be set using `configure(options)`.
  This function is documented in our [API docs][]. Also note that these
  parameters are gone from `highlightBlock` and `fixMarkup` which are now also
  rely on `configure`.

- We removed public-facing (though undocumented) object `hljs.LANGUAGES` which
  was used to register languages with the library in favor of two new methods:
  `registerLanguage` and `getLanguage`. Both are documented in our [API docs][].

- Result returned from `highlight` and `highlightAuto` no longer contains two
  separate attributes contributing to relevance score, `relevance` and
  `keyword_count`. They are now unified in `relevance`.

Another technically compatible change that nonetheless might need attention:

- The structure of the NPM package was refactored, so if you had installed it
  locally, you'll have to update your paths. The usual `require('highlight.js')`
  works as before. This is contributed by [Dmitry Smolin][].

New features:

- Languages now can be recognized by multiple names like "js" for JavaScript or
  "html" for, well, HTML (which earlier insisted on calling it "xml"). These
  aliases can be specified in the class attribute of the code container in your
  HTML as well as in various API calls. For now there are only a few very common
  aliases but we'll expand it in the future. All of them are listed in the
  [class reference][cr].

- Language detection can now be restricted to a subset of languages relevant in
  a given context — a web page or even a single highlighting call. This is
  especially useful for node.js build that includes all the known languages.
  Another example is a StackOverflow-style site where users specify languages
  as tags rather than in the markdown-formatted code snippets. This is
  documented in the [API reference][] (see methods `highlightAuto` and
  `configure`).

- Language definition syntax streamlined with [variants][] and
  [beginKeywords][].

New languages and styles:

- *Oxygene* by [Carlo Kok][]
- *Mathematica* by [Daniel Kvasnička][]
- *Autohotkey* by [Seongwon Lee][]
- *Atelier* family of styles in 10 variants by [Bram de Haan][]
- *Paraíso* styles by [Jan T. Sott][]

Miscellaneous improvements:

- Highlighting `=>` prompts in Clojure.
- [Jeremy Hull][] fixed a lot of styles for consistency.
- Finally, highlighting PHP and HTML [mixed in peculiar ways][php-html].
- Objective C and C# now properly highlight titles in method definition.
- Big overhaul of relevance counting for a number of languages. Please do report
  bugs about mis-detection of non-trivial code snippets!

[API reference]: http://highlightjs.readthedocs.org/en/latest/api.html

[cr]: http://highlightjs.readthedocs.org/en/latest/css-classes-reference.html
[api docs]: http://highlightjs.readthedocs.org/en/latest/api.html
[variants]: https://groups.google.com/d/topic/highlightjs/VoGC9-1p5vk/discussion
[beginKeywords]: https://github.com/isagalaev/highlight.js/commit/6c7fdea002eb3949577a85b3f7930137c7c3038d
[php-html]: https://twitter.com/highlightjs/status/408890903017689088

[Carlo Kok]: https://github.com/carlokok
[Bram de Haan]: https://github.com/atelierbram
[Daniel Kvasnička]: https://github.com/dkvasnicka
[Dmitry Smolin]: https://github.com/dimsmol
[Jeremy Hull]: https://github.com/sourrust
[Seongwon Lee]: https://github.com/dlimpid
[Jan T. Sott]: https://github.com/idleberg


## Version 7.5

A catch-up release dealing with some of the accumulated contributions. This one
is probably will be the last before the 8.0 which will be slightly backwards
incompatible regarding some advanced use-cases.

One outstanding change in this version is the addition of 6 languages to the
[hosted script][d]: Markdown, ObjectiveC, CoffeeScript, Apache, Nginx and
Makefile. It now weighs about 6K more but we're going to keep it under 30K.

New languages:

- OCaml by [Mehdi Dogguy][mehdid] and [Nicolas Braud-Santoni][nbraud]
- [LiveCode Server][lcs] by [Ralf Bitter][revig]
- Scilab by [Sylvestre Ledru][sylvestre]
- basic support for Makefile by [Ivan Sagalaev][isagalaev]

Improvements:

- Ruby's got support for characters like `?A`, `?1`, `?\012` etc. and `%r{..}`
  regexps.
- Clojure now allows a function call in the beginning of s-expressions
  `(($filter "myCount") (arr 1 2 3 4 5))`.
- Haskell's got new keywords and now recognizes more things like pragmas,
  preprocessors, modules, containers, FFIs etc. Thanks to [Zena Treep][treep]
  for the implementation and to [Jeremy Hull][sourrust] for guiding it.
- Miscellaneous fixes in PHP, Brainfuck, SCSS, Asciidoc, CMake, Python and F#.

[mehdid]: https://github.com/mehdid
[nbraud]: https://github.com/nbraud
[revig]: https://github.com/revig
[lcs]: http://livecode.com/developers/guides/server/
[sylvestre]: https://github.com/sylvestre
[isagalaev]: https://github.com/isagalaev
[treep]: https://github.com/treep
[sourrust]: https://github.com/sourrust
[d]: http://highlightjs.org/download/


## New core developers

The latest long period of almost complete inactivity in the project coincided
with growing interest to it led to a decision that now seems completely obvious:
we need more core developers.

So without further ado let me welcome to the core team two long-time
contributors: [Jeremy Hull][] and [Oleg
Efimov][].

Hope now we'll be able to work through stuff faster!

P.S. The historical commit is [here][1] for the record.

[Jeremy Hull]: https://github.com/sourrust
[Oleg Efimov]: https://github.com/sannis
[1]: https://github.com/isagalaev/highlight.js/commit/f3056941bda56d2b72276b97bc0dd5f230f2473f


## Version 7.4

This long overdue version is a snapshot of the current source tree with all the
changes that happened during the past year. Sorry for taking so long!

Along with the changes in code highlight.js has finally got its new home at
<http://highlightjs.org/>, moving from its cradle on Software Maniacs which it
outgrew a long time ago. Be sure to report any bugs about the site to
<mailto:info@highlightjs.org>.

On to what's new…

New languages:

- Handlebars templates by [Robin Ward][]
- Oracle Rules Language by [Jason Jacobson][]
- F# by [Joans Follesø][]
- AsciiDoc and Haml by [Dan Allen][]
- Lasso by [Eric Knibbe][]
- SCSS by [Kurt Emch][]
- VB.NET by [Poren Chiang][]
- Mizar by [Kelley van Evert][]

[Robin Ward]: https://github.com/eviltrout
[Jason Jacobson]: https://github.com/jayce7
[Joans Follesø]: https://github.com/follesoe
[Dan Allen]: https://github.com/mojavelinux
[Eric Knibbe]: https://github.com/EricFromCanada
[Kurt Emch]: https://github.com/kemch
[Poren Chiang]: https://github.com/rschiang
[Kelley van Evert]: https://github.com/kelleyvanevert

New style themes:

- Monokai Sublime by [noformnocontent][]
- Railscasts by [Damien White][]
- Obsidian by [Alexander Marenin][]
- Docco by [Simon Madine][]
- Mono Blue by [Ivan Sagalaev][] (uses a single color hue for everything)
- Foundation by [Dan Allen][]

[noformnocontent]: http://nn.mit-license.org/
[Damien White]: https://github.com/visoft
[Alexander Marenin]: https://github.com/ioncreature
[Simon Madine]: https://github.com/thingsinjars
[Ivan Sagalaev]: https://github.com/isagalaev

Other notable changes:

- Corrected many corner cases in CSS.
- Dropped Python 2 version of the build tool.
- Implemented building for the AMD format.
- Updated Rust keywords (thanks to [Dmitry Medvinsky][]).
- Literal regexes can now be used in language definitions.
- CoffeeScript highlighting is now significantly more robust and rich due to
  input from [Cédric Néhémie][].

[Dmitry Medvinsky]: https://github.com/dmedvinsky
[Cédric Néhémie]: https://github.com/abe33


## Version 7.3

- Since this version highlight.js no longer works in IE version 8 and older.
  It's made it possible to reduce the library size and dramatically improve code
  readability and made it easier to maintain. Time to go forward!

- New languages: AppleScript (by [Nathan Grigg][ng] and [Dr. Drang][dd]) and
  Brainfuck (by [Evgeny Stepanischev][bolk]).

- Improvements to existing languages:

    - interpreter prompt in Python (`>>>` and `...`)
    - @-properties and classes in CoffeeScript
    - E4X in JavaScript (by [Oleg Efimov][oe])
    - new keywords in Perl (by [Kirk Kimmel][kk])
    - big Ruby syntax update (by [Vasily Polovnyov][vast])
    - small fixes in Bash

- Also Oleg Efimov did a great job of moving all the docs for language and style
  developers and contributors from the old wiki under the source code in the
  "docs" directory. Now these docs are nicely presented at
  <http://highlightjs.readthedocs.org/>.

[ng]: https://github.com/nathan11g
[dd]: https://github.com/drdrang
[bolk]: https://github.com/bolknote
[oe]: https://github.com/Sannis
[kk]: https://github.com/kimmel
[vast]: https://github.com/vast


## Version 7.2

A regular bug-fix release without any significant new features. Enjoy!


## Version 7.1

A Summer crop:

- [Marc Fornos][mf] made the definition for Clojure along with the matching
  style Rainbow (which, of course, works for other languages too).
- CoffeeScript support continues to improve getting support for regular
  expressions.
- Yoshihide Jimbo ported to highlight.js [five Tomorrow styles][tm] from the
  [project by Chris Kempson][tm0].
- Thanks to [Casey Duncun][cd] the library can now be built in the popular
  [AMD format][amd].
- And last but not least, we've got a fair number of correctness and consistency
  fixes, including a pretty significant refactoring of Ruby.

[mf]: https://github.com/mfornos
[tm]: http://jmblog.github.com/color-themes-for-highlightjs/
[tm0]: https://github.com/ChrisKempson/Tomorrow-Theme
[cd]: https://github.com/caseman
[amd]: http://requirejs.org/docs/whyamd.html


## Version 7.0

The reason for the new major version update is a global change of keyword syntax
which resulted in the library getting smaller once again. For example, the
hosted build is 2K less than at the previous version while supporting two new
languages.

Notable changes:

- The library now works not only in a browser but also with [node.js][]. It is
  installable with `npm install highlight.js`. [API][] docs are available on our
  wiki.

- The new unique feature (apparently) among syntax highlighters is highlighting
  *HTTP* headers and an arbitrary language in the request body. The most useful
  languages here are *XML* and *JSON* both of which highlight.js does support.
  Here's [the detailed post][p] about the feature.

- Two new style themes: a dark "south" *[Pojoaque][]* by Jason Tate and an
  emulation of*XCode* IDE by [Angel Olloqui][ao].

- Three new languages: *D* by [Aleksandar Ružičić][ar], *R* by [Joe Cheng][jc]
  and *GLSL* by [Sergey Tikhomirov][st].

- *Nginx* syntax has become a million times smaller and more universal thanks to
  remaking it in a more generic manner that doesn't require listing all the
  directives in the known universe.

- Function titles are now highlighted in *PHP*.

- *Haskell* and *VHDL* were significantly reworked to be more rich and correct
  by their respective maintainers [Jeremy Hull][sr] and [Igor Kalnitsky][ik].

And last but not least, many bugs have been fixed around correctness and
language detection.

Overall highlight.js currently supports 51 languages and 20 style themes.

[node.js]: http://nodejs.org/
[api]: http://softwaremaniacs.org/wiki/doku.php/highlight.js:api
[p]: http://softwaremaniacs.org/blog/2012/05/10/http-and-json-in-highlight-js/en/
[pojoaque]: http://web-cms-designs.com/ftopict-10-pojoaque-style-for-highlight-js-code-highlighter.html
[ao]: https://github.com/angelolloqui
[ar]: https://github.com/raleksandar
[jc]: https://github.com/jcheng5
[st]: https://github.com/tikhomirov
[sr]: https://github.com/sourrust
[ik]: https://github.com/ikalnitsky


## Version 6.2

A lot of things happened in highlight.js since the last version! We've got nine
new contributors, the discussion group came alive, and the main branch on GitHub
now counts more than 350 followers. Here are most significant results coming
from all this activity:

- 5 (five!) new languages: Rust, ActionScript, CoffeeScript, MatLab and
  experimental support for markdown. Thanks go to [Andrey Vlasovskikh][av],
  [Alexander Myadzel][am], [Dmytrii Nagirniak][dn], [Oleg Efimov][oe], [Denis
  Bardadym][db] and [John Crepezzi][jc].

- 2 new style themes: Monokai by [Luigi Maselli][lm] and stylistic imitation of
  another well-known highlighter Google Code Prettify by [Aahan Krish][ak].

- A vast number of [correctness fixes and code refactorings][log], mostly made
  by [Oleg Efimov][oe] and [Evgeny Stepanischev][es].

[av]: https://github.com/vlasovskikh
[am]: https://github.com/myadzel
[dn]: https://github.com/dnagir
[oe]: https://github.com/Sannis
[db]: https://github.com/btd
[jc]: https://github.com/seejohnrun
[lm]: http://grigio.org/
[ak]: https://github.com/geekpanth3r
[es]: https://github.com/bolknote
[log]: https://github.com/isagalaev/highlight.js/commits/


## Version 6.1 — Solarized

[Jeremy Hull][jh] has implemented my dream feature — a port of [Solarized][]
style theme famous for being based on the intricate color theory to achieve
correct contrast and color perception. It is now available for highlight.js in
both variants — light and dark.

This version also adds a new original style Arta. Its author pumbur maintains a
[heavily modified fork of highlight.js][pb] on GitHub.

[jh]: https://github.com/sourrust
[solarized]: http://ethanschoonover.com/solarized
[pb]: https://github.com/pumbur/highlight.js


## Version 6.0

New major version of the highlighter has been built on a significantly
refactored syntax. Due to this it's even smaller than the previous one while
supporting more languages!

New languages are:

- Haskell by [Jeremy Hull][sourrust]
- Erlang in two varieties — module and REPL — made collectively by [Nikolay
  Zakharov][desh], [Dmitry Kovega][arhibot] and [Sergey Ignatov][ignatov]
- Objective C by [Valerii Hiora][vhbit]
- Vala by [Antono Vasiljev][antono]
- Go by [Stephan Kountso][steplg]

[sourrust]: https://github.com/sourrust
[desh]: http://desh.su/
[arhibot]: https://github.com/arhibot
[ignatov]: https://github.com/ignatov
[vhbit]: https://github.com/vhbit
[antono]: https://github.com/antono
[steplg]: https://github.com/steplg

Also this version is marginally faster and fixes a number of small long-standing
bugs.

Developer overview of the new language syntax is available in a [blog post about
recent beta release][beta].

[beta]: http://softwaremaniacs.org/blog/2011/04/25/highlight-js-60-beta/en/

P.S. New version is not yet available on a Yandex CDN, so for now you have to
download [your own copy][d].

[d]: /soft/highlight/en/download/


## Version 5.14

Fixed bugs in HTML/XML detection and relevance introduced in previous
refactoring.

Also test.html now shows the second best result of language detection by
relevance.


## Version 5.13

Past weekend began with a couple of simple additions for existing languages but
ended up in a big code refactoring bringing along nice improvements for language
developers.

### For users

- Description of C++ has got new keywords from the upcoming [C++ 0x][] standard.
- Description of HTML has got new tags from [HTML 5][].
- CSS-styles have been unified to use consistent padding and also have lost
  pop-outs with names of detected languages.
- [Igor Kalnitsky][ik] has sent two new language descriptions: CMake & VHDL.

This makes total number of languages supported by highlight.js to reach 35.

Bug fixes:

- Custom classes on `<pre>` tags are not being overridden anymore
- More correct highlighting of code blocks inside non-`<pre>` containers:
  highlighter now doesn't insist on replacing them with its own container and
  just replaces the contents.
- Small fixes in browser compatibility and heuristics.

[c++ 0x]: http://ru.wikipedia.org/wiki/C%2B%2B0x
[html 5]: http://en.wikipedia.org/wiki/HTML5
[ik]: http://kalnitsky.org.ua/

### For developers

The most significant change is the ability to include language submodes right
under `contains` instead of defining explicit named submodes in the main array:

    contains: [
      'string',
      'number',
      {begin: '\\n', end: hljs.IMMEDIATE_RE}
    ]

This is useful for auxiliary modes needed only in one place to define parsing.
Note that such modes often don't have `className` and hence won't generate a
separate `<span>` in the resulting markup. This is similar in effect to
`noMarkup: true`. All existing languages have been refactored accordingly.

Test file test.html has at last become a real test. Now it not only puts the
detected language name under the code snippet but also tests if it matches the
expected one. Test summary is displayed right above all language snippets.


## CDN

Fine people at [Yandex][] agreed to host highlight.js on their big fast servers.
[Link up][l]!

[yandex]: http://yandex.com/
[l]: http://softwaremaniacs.org/soft/highlight/en/download/


## Version 5.10 — "Paris".

Though I'm on a vacation in Paris, I decided to release a new version with a
couple of small fixes:

- Tomas Vitvar discovered that TAB replacement doesn't always work when used
  with custom markup in code
- SQL parsing is even more rigid now and doesn't step over SmallTalk in tests


## Version 5.9

A long-awaited version is finally released.

New languages:

- Andrew Fedorov made a definition for Lua
- a long-time highlight.js contributor [Peter Leonov][pl] made a definition for
  Nginx config
- [Vladimir Moskva][vm] made a definition for TeX

[pl]: http://kung-fu-tzu.ru/
[vm]: http://fulc.ru/

Fixes for existing languages:

- [Loren Segal][ls] reworked the Ruby definition and added highlighting for
  [YARD][] inline documentation
- the definition of SQL has become more solid and now it shouldn't be overly
  greedy when it comes to language detection

[ls]: http://gnuu.org/
[yard]: http://yardoc.org/

The highlighter has become more usable as a library allowing to do highlighting
from initialization code of JS frameworks and in ajax methods (see.
readme.eng.txt).

Also this version drops support for the [WordPress][wp] plugin. Everyone is
welcome to [pick up its maintenance][p] if needed.

[wp]: http://wordpress.org/
[p]: http://bazaar.launchpad.net/~isagalaev/+junk/highlight/annotate/342/src/wp_highlight.js.php


## Version 5.8

- Jan Berkel has contributed a definition for Scala. +1 to hotness!
- All CSS-styles are rewritten to work only inside `<pre>` tags to avoid
  conflicts with host site styles.


## Version 5.7.

Fixed escaping of quotes in VBScript strings.


## Version 5.5

This version brings a small change: now .ini-files allow digits, underscores and
square brackets in key names.


## Version 5.4

Fixed small but upsetting bug in the packer which caused incorrect highlighting
of explicitly specified languages. Thanks to Andrew Fedorov for precise
diagnostics!


## Version 5.3

The version to fulfil old promises.

The most significant change is that highlight.js now preserves custom user
markup in code along with its own highlighting markup. This means that now it's
possible to use, say, links in code. Thanks to [Vladimir Dolzhenko][vd] for the
[initial proposal][1] and for making a proof-of-concept patch.

Also in this version:

- [Vasily Polovnyov][vp] has sent a GitHub-like style and has implemented
  support for CSS @-rules and Ruby symbols.
- Yura Zaripov has sent two styles: Brown Paper and School Book.
- Oleg Volchkov has sent a definition for [Parser 3][p3].

[1]: http://softwaremaniacs.org/forum/highlightjs/6612/
[p3]: http://www.parser.ru/
[vp]: http://vasily.polovnyov.ru/
[vd]: http://dolzhenko.blogspot.com/


## Version 5.2

- at last it's possible to replace indentation TABs with something sensible
  (e.g. 2 or 4 spaces)
- new keywords and built-ins for 1C by Sergey Baranov
- a couple of small fixes to Apache highlighting


## Version 5.1

This is one of those nice version consisting entirely of new and shiny
contributions!

- [Vladimir Ermakov][vooon] created highlighting for AVR Assembler
- [Ruslan Keba][rukeba] created highlighting for Apache config file. Also his
  original visual style for it is now available for all highlight.js languages
  under the name "Magula".
- [Shuen-Huei Guan][drake] (aka Drake) sent new keywords for RenderMan
  languages. Also thanks go to [Konstantin Evdokimenko][ke] for his advice on
  the matter.

[vooon]: http://vehq.ru/about/
[rukeba]: http://rukeba.com/
[drake]: http://drakeguan.org/
[ke]: http://k-evdokimenko.moikrug.ru/


## Version 5.0

The main change in the new major version of highlight.js is a mechanism for
packing several languages along with the library itself into a single compressed
file. Now sites using several languages will load considerably faster because
the library won't dynamically include additional files while loading.

Also this version fixes a long-standing bug with Javascript highlighting that
couldn't distinguish between regular expressions and division operations.

And as usually there were a couple of minor correctness fixes.

Great thanks to all contributors! Keep using highlight.js.


## Version 4.3

This version comes with two contributions from [Jason Diamond][jd]:

- language definition for C# (yes! it was a long-missed thing!)
- Visual Studio-like highlighting style

Plus there are a couple of minor bug fixes for parsing HTML and XML attributes.

[jd]: http://jason.diamond.name/weblog/


## Version 4.2

The biggest news is highlighting for Lisp, courtesy of Vasily Polovnyov. It's
somewhat experimental meaning that for highlighting "keywords" it doesn't use
any pre-defined set of a Lisp dialect. Instead it tries to highlight first word
in parentheses wherever it makes sense. I'd like to ask people programming in
Lisp to confirm if it's a good idea and send feedback to [the forum][f].

Other changes:

- Smalltalk was excluded from DEFAULT_LANGUAGES to save traffic
- [Vladimir Epifanov][voldmar] has implemented javascript style switcher for
  test.html
- comments now allowed inside Ruby function definition
- [MEL][] language from [Shuen-Huei Guan][drake]
- whitespace now allowed between `<pre>` and `<code>`
- better auto-detection of C++ and PHP
- HTML allows embedded VBScript (`<% .. %>`)

[f]: http://softwaremaniacs.org/forum/highlightjs/
[voldmar]: http://voldmar.ya.ru/
[mel]: http://en.wikipedia.org/wiki/Maya_Embedded_Language
[drake]: http://drakeguan.org/


## Version 4.1

Languages:

- Bash from Vah
- DOS bat-files from Alexander Makarov (Sam)
- Diff files from Vasily Polovnyov
- Ini files from myself though initial idea was from Sam

Styles:

- Zenburn from Vladimir Epifanov, this is an imitation of a
  [well-known theme for Vim][zenburn].
- Ascetic from myself, as a realization of ideals of non-flashy highlighting:
  just one color in only three gradations :-)

In other news. [One small bug][bug] was fixed, built-in keywords were added for
Python and C++ which improved auto-detection for the latter (it was shame that
[my wife's blog][alenacpp] had issues with it from time to time). And lastly
thanks go to Sam for getting rid of my stylistic comments in code that were
getting in the way of [JSMin][].

[zenburn]: http://en.wikipedia.org/wiki/Zenburn
[alenacpp]: http://alenacpp.blogspot.com/
[bug]: http://softwaremaniacs.org/forum/viewtopic.php?id=1823
[jsmin]: http://code.google.com/p/jsmin-php/


## Version 4.0

New major version is a result of vast refactoring and of many contributions.

Visible new features:

- Highlighting of embedded languages. Currently is implemented highlighting of
  Javascript and CSS inside HTML.
- Bundled 5 ready-made style themes!

Invisible new features:

- Highlight.js no longer pollutes global namespace. Only one object and one
  function for backward compatibility.
- Performance is further increased by about 15%.

Changing of a major version number caused by a new format of language definition
files. If you use some third-party language files they should be updated.


## Version 3.5

A very nice version in my opinion fixing a number of small bugs and slightly
increased speed in a couple of corner cases. Thanks to everybody who reports
bugs in he [forum][f] and by email!

There is also a new language — XML. A custom XML formerly was detected as HTML
and didn't highlight custom tags. In this version I tried to make custom XML to
be detected and highlighted by its own rules. Which by the way include such
things as CDATA sections and processing instructions (`<? ... ?>`).

[f]: http://softwaremaniacs.org/forum/viewforum.php?id=6


## Version 3.3

[Vladimir Gubarkov][xonix] has provided an interesting and useful addition.
File export.html contains a little program that shows and allows to copy and
paste an HTML code generated by the highlighter for any code snippet. This can
be useful in situations when one can't use the script itself on a site.


[xonix]: http://xonixx.blogspot.com/


## Version 3.2 consists completely of contributions:

- Vladimir Gubarkov has described SmallTalk
- Yuri Ivanov has described 1C
- Peter Leonov has packaged the highlighter as a Firefox extension
- Vladimir Ermakov has compiled a mod for phpBB

Many thanks to you all!


## Version 3.1

Three new languages are available: Django templates, SQL and Axapta. The latter
two are sent by [Dmitri Roudakov][1]. However I've almost entirely rewrote an
SQL definition but I'd never started it be it from the ground up :-)

The engine itself has got a long awaited feature of grouping keywords
("keyword", "built-in function", "literal"). No more hacks!

[1]: http://roudakov.ru/


## Version 3.0

It is major mainly because now highlight.js has grown large and has become
modular. Now when you pass it a list of languages to highlight it will
dynamically load into a browser only those languages.

Also:

- Konstantin Evdokimenko of [RibKit][] project has created a highlighting for
  RenderMan Shading Language and RenderMan Interface Bytestream. Yay for more
  languages!
- Heuristics for C++ and HTML got better.
- I've implemented (at last) a correct handling of backslash escapes in C-like
  languages.

There is also a small backwards incompatible change in the new version. The
function initHighlighting that was used to initialize highlighting instead of
initHighlightingOnLoad a long time ago no longer works. If you by chance still
use it — replace it with the new one.

[RibKit]: http://ribkit.sourceforge.net/


## Version 2.9

Highlight.js is a parser, not just a couple of regular expressions. That said
I'm glad to announce that in the new version 2.9 has support for:

- in-string substitutions for Ruby -- `#{...}`
- strings from from numeric symbol codes (like #XX) for Delphi


## Version 2.8

A maintenance release with more tuned heuristics. Fully backwards compatible.


## Version 2.7

- Nikita Ledyaev presents highlighting for VBScript, yay!
- A couple of bugs with escaping in strings were fixed thanks to Mickle
- Ongoing tuning of heuristics

Fixed bugs were rather unpleasant so I encourage everyone to upgrade!


## Version 2.4

- Peter Leonov provides another improved highlighting for Perl
- Javascript gets a new kind of keywords — "literals". These are the words
  "true", "false" and "null"

Also highlight.js homepage now lists sites that use the library. Feel free to
add your site by [dropping me a message][mail] until I find the time to build a
submit form.

[mail]: mailto:Maniac@SoftwareManiacs.Org


## Version 2.3

This version fixes IE breakage in previous version. My apologies to all who have
already downloaded that one!


## Version 2.2

- added highlighting for Javascript
- at last fixed parsing of Delphi's escaped apostrophes in strings
- in Ruby fixed highlighting of keywords 'def' and 'class', same for 'sub' in
  Perl


## Version 2.0

- Ruby support by [Anton Kovalyov][ak]
- speed increased by orders of magnitude due to new way of parsing
- this same way allows now correct highlighting of keywords in some tricky
  places (like keyword "End" at the end of Delphi classes)

[ak]: http://anton.kovalyov.net/


## Version 1.0

Version 1.0 of javascript syntax highlighter is released!

It's the first version available with English description. Feel free to post
your comments and question to [highlight.js forum][forum]. And don't be afraid
if you find there some fancy Cyrillic letters -- it's for Russian users too :-)

[forum]: http://softwaremaniacs.org/forum/viewforum.php?id=6<|MERGE_RESOLUTION|>--- conflicted
+++ resolved
@@ -1,3 +1,11 @@
+## Master [UNPUBLISHED]
+
+New Styles:
+
+- *Atelier Plateau* and *Atelier Cave* by [Bram de Haan][]
+
+[Bram de Haan]: https://github.com/atelierbram
+
 ## Version 8.5
 
 New languages:
@@ -15,11 +23,6 @@
 - *Darkula* by [Jet Brains][]
 - *Atelier Sulphurpool* by [Bram de Haan][]
 - *Android Studio* by [Pedro Oliveira][]
-<<<<<<< HEAD
-- *Atelier Plateau* by [Bram de Haan][]
-=======
-- *Atelier Cave* by [Bram de Haan][]
->>>>>>> 7ee84375
 
 Notable fixes and improvements to existing languages:
 
