--- conflicted
+++ resolved
@@ -1,25 +1,17 @@
-<<<<<<< HEAD
 ## Master [UNRELEASED]
 
 New languages:
 
 - *Excel* by [Victor Zhou][]
+- *Linden Scripting Language* by [Builder's Brewery][]
 
 New styles:
 
 - *Ocean Dark* by [Gavin Siu][]
 
 [Gavin Siu]: https://github.com/gavsiu
-
-=======
-## Version 9.5.0
-
-New languages:
-
-- *Linden Scripting Language* by [Builder's Brewery][]
-
 [Builder's Brewery]: https://github.com/buildersbrewery
->>>>>>> fded6bba
+
 
 ## Version 9.4.0
 
