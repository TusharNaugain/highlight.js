--- conflicted
+++ resolved
@@ -4,15 +4,13 @@
 
 - *QML* by [John Foster][]
 
-<<<<<<< HEAD
+New styles:
+
+- *Gruvbox* by [Qeole][]
+
 Improvements to existing languages and styles:
 
 - We now correctly handle JSX with arbitrary node tree depth
-=======
-New styles:
-
-- *Gruvbox* by [Qeole][]
->>>>>>> a981c255
 
 [John Foster]: https://github.com/jf990
 [Qeole]: https://github.com/Qeole
