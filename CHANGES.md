--- conflicted
+++ resolved
@@ -3,11 +3,8 @@
 New languages:
 
 - *C/AL* by [Kenneth Fuglsang][]
-<<<<<<< HEAD
+- *DNS zone file* by [Tim Schumacher][]
 - *Ceylon* by [Lucas Werkmeister][]
-=======
-- *DNS zone file* by [Tim Schumacher][]
->>>>>>> 0bdaebe1
 
 New Styles:
 
@@ -24,12 +21,9 @@
 
 [Bram de Haan]: https://github.com/atelierbram
 [Kenneth Fuglsang]: https://github.com/kfuglsang
-<<<<<<< HEAD
-[Lucas Werkmeister]: https://github.com/lucaswerkmeister
-=======
 [Louis Barranqueiro]: https://github.com/LouisBarranqueiro
 [Tim Schumacher]: https://github.com/enko
->>>>>>> 0bdaebe1
+[Lucas Werkmeister]: https://github.com/lucaswerkmeister
 
 ## Version 8.5
 
