--- conflicted
+++ resolved
@@ -12,14 +12,11 @@
 
 - *pf.conf* by [Peter Piwowarski][]
 - *Julia* by [Kenta Sato][]
-<<<<<<< HEAD
 - *C/AL* by [Kenneth Fuglsang][]
-=======
 - *Prolog* by [Raivo Laanemets][]
 - *Docker* by [Alexis Hénaut][]
 - *Fortran* by [Anthony Scemama][] and [Thomas Applencourt][]
 - *Kotlin* by [Sergey Mashkov][]
->>>>>>> 02a6c5a0
 
 New Styles:
 
