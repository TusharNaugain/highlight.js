--- conflicted
+++ resolved
@@ -4,9 +4,11 @@
 
 - *Groovy* by [Guillaume Laforge][]
 - *Dart* by [Maxim Dikun][]
+- *Dust* by [Michael Allen][]
 
 [Guillaume Laforge]: https://github.com/glaforge
 [Maxim Dikun]: https://github.com/dikmax
+[Michael Allen]: https://github.com/bfui
 
 Other improvements:
 
@@ -25,7 +27,6 @@
 - *NSIS* by [Jan T. Sott][]
 - *VIM script* by [Jun Yang][]
 - *Protocol Buffers* by [Dan Tao][]
-<<<<<<< HEAD
 - *Nix* by [Domen Kožar][]
 - *x86asm* by [innocenat][]
 - *Cap’n Proto* and *Thrift* by [Oleg Efimov][]
@@ -44,16 +45,11 @@
 - *Hybrid* by [Nic West][]
 
 [Sam Pikesley]: https://github.com/pikesley
-=======
-- *Dust* by [Michael Allen][]
-
 [Sindre Sorhus]: https://github.com/sindresorhus
->>>>>>> 09888262
 [Josh Adams]: https://github.com/knewter
 [Jan T. Sott]: https://github.com/idleberg
 [Jun Yang]: https://github.com/harttle
 [Dan Tao]: https://github.com/dtao
-<<<<<<< HEAD
 [Domen Kožar]: https://github.com/iElectric
 [innocenat]: https://github.com/innocenat
 [Oleg Efimov]: https://github.com/Sannis
@@ -100,9 +96,6 @@
 [Roman Shmatov]: https://github.com/shmatov
 [Jeremy Hull]: https://github.com/sourrust
 [Matt Diephouse]: https://github.com/mdiep
-=======
-[Michael Allen]: https://github.com/bfui
->>>>>>> 09888262
 
 ## Version 8.0
 
