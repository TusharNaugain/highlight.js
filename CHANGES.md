## master

New languages:

- *Less* by [Max Mikhailov][]
- *Stylus* by [Bryant Williams][]
- *Tcl* by [Radek Liska][]
- *Puppet* by [Jose Molina Colmenero][]
- *Processing* by [Erik Paluka][]
- *Twig* templates by [Luke Holder][]
- *PowerShell* by [David Mohundro][], based on [the work of Nicholas
  Blumhardt][ps]
- *XL* by [Christophe de Dinechin][]

[Max Mikhailov]: https://github.com/seven-phases-max
[Bryant Williams]: https://github.com/scien
[Radek Liska]: https://github.com/Nindaleth
[Jose Molina Colmenero]: https://github.com/Moliholy
[Erik Paluka]: https://github.com/paluka
[Luke Holder]: https://github.com/lukeholder
[David Mohundro]: https://github.com/drmohundro
[ps]: https://github.com/OctopusDeploy/Library/blob/master/app/shared/presentation/highlighting/powershell.js
[Christophe de Dinechin]: https://github.com/c3d

## Version 8.2

We've finally got [real tests][test] and [continuous testing on Travis][ci]
thanks to [Jeremy Hull][] and [Chris Eidhof][]. The tests designed to cover
everything: language detection, correct parsing of individual language features
and various special cases. This is a very important change that gives us
confidence in extending language definitions and refactoring library core.

We're going to redesign the old [demo/test suite][demo] into an interactive
demo web app. If you're confident front-end developer or designer and want to
help us with it, drop a comment into [the issue][#542] on GitHub.

[test]: https://github.com/isagalaev/highlight.js/tree/master/test
[demo]: https://highlightjs.org/static/test.html
[#542]: https://github.com/isagalaev/highlight.js/issues/542
[ci]: https://travis-ci.org/isagalaev/highlight.js
[Jeremy Hull]: https://github.com/sourrust
[Chris Eidhof]: https://github.com/chriseidhof

As usually there's a handful of new languages in this release:

- *Groovy* by [Guillaume Laforge][]
- *Dart* by [Maxim Dikun][]
- *Dust* by [Michael Allen][]
- *Scheme* by [JP Verkamp][]
- *G-Code* by [Adam Joseph Cook][]
- *Q* from Kx Systems by [Sergey Vidyuk][]

[Guillaume Laforge]: https://github.com/glaforge
[Maxim Dikun]: https://github.com/dikmax
[Michael Allen]: https://github.com/bfui
[JP Verkamp]: https://github.com/jpverkamp
[Adam Joseph Cook]: https://github.com/adamjcook
[Sergey Vidyuk]: https://github.com/sv

Other improvements:

- [Erik Osheim][] heavily reworked Scala definitions making it richer.
- [Lucas Mazza][] fixed Ruby hashes highlighting
- Lisp variants (Lisp, Clojure and Scheme) are unified in regard to naming
  the first symbol in parentheses: it's "keyword" in general case and also
  "built_in" for built-in functions in Clojure and Scheme.

[Erik Osheim]: https://github.com/non
[Lucas Mazza]: https://github.com/lucasmazza

## Version 8.1

New languages:

- *Gherkin* by [Sam Pikesley][]
- *Elixir* by [Josh Adams][]
- *NSIS* by [Jan T. Sott][]
- *VIM script* by [Jun Yang][]
- *Protocol Buffers* by [Dan Tao][]
- *Nix* by [Domen Kožar][]
- *x86asm* by [innocenat][]
- *Cap’n Proto* and *Thrift* by [Oleg Efimov][]
<<<<<<< HEAD
- *Monkey* by [Arthur Bikmullin][]
- *TypeScript* by [Panu Horsmalahti][]
- *Nimrod* by [Flaviu Tamas][]
- *Gradle* by [Damian Mee][]
- *Haxe* by [Christopher Kaster][]
- *Swift* by [Chris Eidhof][] and [Nate Cook][]

New styles:

- *Kimbie*, light and dark variants by [Jan T. Sott][]
- *Color brewer* by [Fabrício Tavares de Oliveira][]
- *Codepen.io embed* by [Justin Perry][]
- *Hybrid* by [Nic West][]
=======
- *LiveScript* by [Taneli Vatanen][] and [Jen Evers-Corvina][]
>>>>>>> f5eb8762

[Sam Pikesley]: https://github.com/pikesley
[Sindre Sorhus]: https://github.com/sindresorhus
[Josh Adams]: https://github.com/knewter
[Jan T. Sott]: https://github.com/idleberg
[Jun Yang]: https://github.com/harttle
[Dan Tao]: https://github.com/dtao
[Domen Kožar]: https://github.com/iElectric
[innocenat]: https://github.com/innocenat
[Oleg Efimov]: https://github.com/Sannis
<<<<<<< HEAD
[Arthur Bikmullin]: https://github.com/devolonter
[Panu Horsmalahti]: https://github.com/panuhorsmalahti
[Flaviu Tamas]: https://github.com/flaviut
[Damian Mee]: https://github.com/chester1000
[Christopher Kaster]: http://christopher.kaster.ws
[Fabrício Tavares de Oliveira]: https://github.com/fabriciotav
[Justin Perry]: https://github.com/ourmaninamsterdam
[Nic West]: https://github.com/nicwest
[Chris Eidhof]: https://github.com/chriseidhof
[Nate Cook]: https://github.com/natecook1000

Other improvements:

- The README is heavily reworked and brought up to date by [Jeremy Hull][].
- Added [`listLanguages()`][ll] method in the API.
- Improved C/C++/C# detection.
- Added a bunch of new language aliases, documented the existing ones. Thanks to
  [Sindre Sorhus][] for background research.
- Added phrasal English words to boost relevance in comments.
- Many improvements to SQL definition made by [Heiko August][],
  [Nikolay Lisienko][] and [Travis Odom][].
- The shorter `lang-` prefix for language names in HTML classes supported
  alongside `language-`. Thanks to [Jeff Escalante][].
- Ruby's got support for interactive console sessions. Thanks to
  [Pascal Hurni][].
- Added built-in functions for R language. Thanks to [Artem A. Klevtsov][].
- Rust's got definition for lifetime parameters and improved string syntax.
  Thanks to [Roman Shmatov][].
- Various improvements to Objective-C definition by [Matt Diephouse][].
- Fixed highlighting of generics in Java.

[ll]: http://highlightjs.readthedocs.org/en/latest/api.html#listlanguages
[Sindre Sorhus]: https://github.com/sindresorhus
[Heiko August]: https://github.com/auge8472
[Nikolay Lisienko]: https://github.com/neor-ru
[Travis Odom]: https://github.com/Burstaholic
[Jeff Escalante]: https://github.com/jenius
[Pascal Hurni]: https://github.com/phurni
[Jiyin Yiyong]: https://github.com/jiyinyiyong
[Artem A. Klevtsov]: https://github.com/unikum
[Roman Shmatov]: https://github.com/shmatov
[Jeremy Hull]: https://github.com/sourrust
[Matt Diephouse]: https://github.com/mdiep
=======
[Taneli Vatanen]: https://github.com/Daiz-
[Jen Evers-Corvina]: https://github.com/sevvie

>>>>>>> f5eb8762

## Version 8.0

This new major release is quite a big overhaul bringing both new features and
some backwards incompatible changes. However, chances are that the majority of
users won't be affected by the latter: the basic scenario described in the
README is left intact.

Here's what did change in an incompatible way:

- We're now prefixing all classes located in [CSS classes reference][cr] with
  `hljs-`, by default, because some class names would collide with other
  people's stylesheets. If you were using an older version, you might still want
  the previous behavior, but still want to upgrade. To suppress this new
  behavior, you would initialize like so:

  ```html
  <script type="text/javascript">
    hljs.configure({classPrefix: ''});
    hljs.initHighlightingOnLoad();
  </script>
  ```

- `tabReplace` and `useBR` that were used in different places are also unified
  into the global options object and are to be set using `configure(options)`.
  This function is documented in our [API docs][]. Also note that these
  parameters are gone from `highlightBlock` and `fixMarkup` which are now also
  rely on `configure`.

- We removed public-facing (though undocumented) object `hljs.LANGUAGES` which
  was used to register languages with the library in favor of two new methods:
  `registerLanguage` and `getLanguage`. Both are documented in our [API docs][].

- Result returned from `highlight` and `highlightAuto` no longer contains two
  separate attributes contributing to relevance score, `relevance` and
  `keyword_count`. They are now unified in `relevance`.

Another technically compatible change that nonetheless might need attention:

- The structure of the NPM package was refactored, so if you had installed it
  locally, you'll have to update your paths. The usual `require('highlight.js')`
  works as before. This is contributed by [Dmitry Smolin][].

New features:

- Languages now can be recognized by multiple names like "js" for JavaScript or
  "html" for, well, HTML (which earlier insisted on calling it "xml"). These
  aliases can be specified in the class attribute of the code container in your
  HTML as well as in various API calls. For now there are only a few very common
  aliases but we'll expand it in the future. All of them are listed in the
  [class reference][cr].

- Language detection can now be restricted to a subset of languages relevant in
  a given context — a web page or even a single highlighting call. This is
  especially useful for node.js build that includes all the known languages.
  Another example is a StackOverflow-style site where users specify languages
  as tags rather than in the markdown-formatted code snippets. This is
  documented in the [API reference][] (see methods `highlightAuto` and
  `configure`).

- Language definition syntax streamlined with [variants][] and
  [beginKeywords][].

New languages and styles:

- *Oxygene* by [Carlo Kok][]
- *Mathematica* by [Daniel Kvasnička][]
- *Autohotkey* by [Seongwon Lee][]
- *Atelier* family of styles in 10 variants by [Bram de Haan][]
- *Paraíso* styles by [Jan T. Sott][]

Miscellaneous improvements:

- Highlighting `=>` prompts in Clojure.
- [Jeremy Hull][] fixed a lot of styles for consistency.
- Finally, highlighting PHP and HTML [mixed in peculiar ways][php-html].
- Objective C and C# now properly highlight titles in method definition.
- Big overhaul of relevance counting for a number of languages. Please do report
  bugs about mis-detection of non-trivial code snippets!

[cr]: http://highlightjs.readthedocs.org/en/latest/css-classes-reference.html
[api docs]: http://highlightjs.readthedocs.org/en/latest/api.html
[variants]: https://groups.google.com/d/topic/highlightjs/VoGC9-1p5vk/discussion
[beginKeywords]: https://github.com/isagalaev/highlight.js/commit/6c7fdea002eb3949577a85b3f7930137c7c3038d
[php-html]: https://twitter.com/highlightjs/status/408890903017689088

[Carlo Kok]: https://github.com/carlokok
[Bram de Haan]: https://github.com/atelierbram
[Daniel Kvasnička]: https://github.com/dkvasnicka
[Dmitry Smolin]: https://github.com/dimsmol
[Jeremy Hull]: https://github.com/sourrust
[Seongwon Lee]: https://github.com/dlimpid
[Jan T. Sott]: https://github.com/idleberg


## Version 7.5

A catch-up release dealing with some of the accumulated contributions. This one
is probably will be the last before the 8.0 which will be slightly backwards
incompatible regarding some advanced use-cases.

One outstanding change in this version is the addition of 6 languages to the
[hosted script][d]: Markdown, ObjectiveC, CoffeeScript, Apache, Nginx and
Makefile. It now weighs about 6K more but we're going to keep it under 30K.

New languages:

- OCaml by [Mehdi Dogguy][mehdid] and [Nicolas Braud-Santoni][nbraud]
- [LiveCode Server][lcs] by [Ralf Bitter][revig]
- Scilab by [Sylvestre Ledru][sylvestre]
- basic support for Makefile by [Ivan Sagalaev][isagalaev]

Improvements:

- Ruby's got support for characters like `?A`, `?1`, `?\012` etc. and `%r{..}`
  regexps.
- Clojure now allows a function call in the beginning of s-expressions
  `(($filter "myCount") (arr 1 2 3 4 5))`.
- Haskell's got new keywords and now recognizes more things like pragmas,
  preprocessors, modules, containers, FFIs etc. Thanks to [Zena Treep][treep]
  for the implementation and to [Jeremy Hull][sourrust] for guiding it.
- Miscellaneous fixes in PHP, Brainfuck, SCSS, Asciidoc, CMake, Python and F#.

[mehdid]: https://github.com/mehdid
[nbraud]: https://github.com/nbraud
[revig]: https://github.com/revig
[lcs]: http://livecode.com/developers/guides/server/
[sylvestre]: https://github.com/sylvestre
[isagalaev]: https://github.com/isagalaev
[treep]: https://github.com/treep
[sourrust]: https://github.com/sourrust
[d]: http://highlightjs.org/download/


## New core developers

The latest long period of almost complete inactivity in the project coincided
with growing interest to it led to a decision that now seems completely obvious:
we need more core developers.

So without further ado let me welcome to the core team two long-time
contributors: [Jeremy Hull][] and [Oleg
Efimov][].

Hope now we'll be able to work through stuff faster!

P.S. The historical commit is [here][1] for the record.

[Jeremy Hull]: https://github.com/sourrust
[Oleg Efimov]: https://github.com/sannis
[1]: https://github.com/isagalaev/highlight.js/commit/f3056941bda56d2b72276b97bc0dd5f230f2473f


## Version 7.4

This long overdue version is a snapshot of the current source tree with all the
changes that happened during the past year. Sorry for taking so long!

Along with the changes in code highlight.js has finally got its new home at
<http://highlightjs.org/>, moving from its cradle on Software Maniacs which it
outgrew a long time ago. Be sure to report any bugs about the site to
<mailto:info@highlightjs.org>.

On to what's new…

New languages:

- Handlebars templates by [Robin Ward][]
- Oracle Rules Language by [Jason Jacobson][]
- F# by [Joans Follesø][]
- AsciiDoc and Haml by [Dan Allen][]
- Lasso by [Eric Knibbe][]
- SCSS by [Kurt Emch][]
- VB.NET by [Poren Chiang][]
- Mizar by [Kelley van Evert][]

[Robin Ward]: https://github.com/eviltrout
[Jason Jacobson]: https://github.com/jayce7
[Joans Follesø]: https://github.com/follesoe
[Dan Allen]: https://github.com/mojavelinux
[Eric Knibbe]: https://github.com/EricFromCanada
[Kurt Emch]: https://github.com/kemch
[Poren Chiang]: https://github.com/rschiang
[Kelley van Evert]: https://github.com/kelleyvanevert

New style themes:

- Monokai Sublime by [noformnocontent][]
- Railscasts by [Damien White][]
- Obsidian by [Alexander Marenin][]
- Docco by [Simon Madine][]
- Mono Blue by [Ivan Sagalaev][] (uses a single color hue for everything)
- Foundation by [Dan Allen][]

[noformnocontent]: http://nn.mit-license.org/
[Damien White]: https://github.com/visoft
[Alexander Marenin]: https://github.com/ioncreature
[Simon Madine]: https://github.com/thingsinjars
[Ivan Sagalaev]: https://github.com/isagalaev

Other notable changes:

- Corrected many corner cases in CSS.
- Dropped Python 2 version of the build tool.
- Implemented building for the AMD format.
- Updated Rust keywords (thanks to [Dmitry Medvinsky][]).
- Literal regexes can now be used in language definitions.
- CoffeeScript highlighting is now significantly more robust and rich due to
  input from [Cédric Néhémie][].

[Dmitry Medvinsky]: https://github.com/dmedvinsky
[Cédric Néhémie]: https://github.com/abe33


## Version 7.3

- Since this version highlight.js no longer works in IE version 8 and older.
  It's made it possible to reduce the library size and dramatically improve code
  readability and made it easier to maintain. Time to go forward!

- New languages: AppleScript (by [Nathan Grigg][ng] and [Dr. Drang][dd]) and
  Brainfuck (by [Evgeny Stepanischev][bolk]).

- Improvements to existing languages:

    - interpreter prompt in Python (`>>>` and `...`)
    - @-properties and classes in CoffeeScript
    - E4X in JavaScript (by [Oleg Efimov][oe])
    - new keywords in Perl (by [Kirk Kimmel][kk])
    - big Ruby syntax update (by [Vasily Polovnyov][vast])
    - small fixes in Bash

- Also Oleg Efimov did a great job of moving all the docs for language and style
  developers and contributors from the old wiki under the source code in the
  "docs" directory. Now these docs are nicely presented at
  <http://highlightjs.readthedocs.org/>.

[ng]: https://github.com/nathan11g
[dd]: https://github.com/drdrang
[bolk]: https://github.com/bolknote
[oe]: https://github.com/Sannis
[kk]: https://github.com/kimmel
[vast]: https://github.com/vast


## Version 7.2

A regular bug-fix release without any significant new features. Enjoy!


## Version 7.1

A Summer crop:

- [Marc Fornos][mf] made the definition for Clojure along with the matching
  style Rainbow (which, of course, works for other languages too).
- CoffeeScript support continues to improve getting support for regular
  expressions.
- Yoshihide Jimbo ported to highlight.js [five Tomorrow styles][tm] from the
  [project by Chris Kempson][tm0].
- Thanks to [Casey Duncun][cd] the library can now be built in the popular
  [AMD format][amd].
- And last but not least, we've got a fair number of correctness and consistency
  fixes, including a pretty significant refactoring of Ruby.

[mf]: https://github.com/mfornos
[tm]: http://jmblog.github.com/color-themes-for-highlightjs/
[tm0]: https://github.com/ChrisKempson/Tomorrow-Theme
[cd]: https://github.com/caseman
[amd]: http://requirejs.org/docs/whyamd.html


## Version 7.0

The reason for the new major version update is a global change of keyword syntax
which resulted in the library getting smaller once again. For example, the
hosted build is 2K less than at the previous version while supporting two new
languages.

Notable changes:

- The library now works not only in a browser but also with [node.js][]. It is
  installable with `npm install highlight.js`. [API][] docs are available on our
  wiki.

- The new unique feature (apparently) among syntax highlighters is highlighting
  *HTTP* headers and an arbitrary language in the request body. The most useful
  languages here are *XML* and *JSON* both of which highlight.js does support.
  Here's [the detailed post][p] about the feature.

- Two new style themes: a dark "south" *[Pojoaque][]* by Jason Tate and an
  emulation of*XCode* IDE by [Angel Olloqui][ao].

- Three new languages: *D* by [Aleksandar Ružičić][ar], *R* by [Joe Cheng][jc]
  and *GLSL* by [Sergey Tikhomirov][st].

- *Nginx* syntax has become a million times smaller and more universal thanks to
  remaking it in a more generic manner that doesn't require listing all the
  directives in the known universe.

- Function titles are now highlighted in *PHP*.

- *Haskell* and *VHDL* were significantly reworked to be more rich and correct
  by their respective maintainers [Jeremy Hull][sr] and [Igor Kalnitsky][ik].

And last but not least, many bugs have been fixed around correctness and
language detection.

Overall highlight.js currently supports 51 languages and 20 style themes.

[node.js]: http://nodejs.org/
[api]: http://softwaremaniacs.org/wiki/doku.php/highlight.js:api
[p]: http://softwaremaniacs.org/blog/2012/05/10/http-and-json-in-highlight-js/en/
[pojoaque]: http://web-cms-designs.com/ftopict-10-pojoaque-style-for-highlight-js-code-highlighter.html
[ao]: https://github.com/angelolloqui
[ar]: https://github.com/raleksandar
[jc]: https://github.com/jcheng5
[st]: https://github.com/tikhomirov
[sr]: https://github.com/sourrust
[ik]: https://github.com/ikalnitsky


## Version 6.2

A lot of things happened in highlight.js since the last version! We've got nine
new contributors, the discussion group came alive, and the main branch on GitHub
now counts more than 350 followers. Here are most significant results coming
from all this activity:

- 5 (five!) new languages: Rust, ActionScript, CoffeeScript, MatLab and
  experimental support for markdown. Thanks go to [Andrey Vlasovskikh][av],
  [Alexander Myadzel][am], [Dmytrii Nagirniak][dn], [Oleg Efimov][oe], [Denis
  Bardadym][db] and [John Crepezzi][jc].

- 2 new style themes: Monokai by [Luigi Maselli][lm] and stylistic imitation of
  another well-known highlighter Google Code Prettify by [Aahan Krish][ak].

- A vast number of [correctness fixes and code refactorings][log], mostly made
  by [Oleg Efimov][oe] and [Evgeny Stepanischev][es].

[av]: https://github.com/vlasovskikh
[am]: https://github.com/myadzel
[dn]: https://github.com/dnagir
[oe]: https://github.com/Sannis
[db]: https://github.com/btd
[jc]: https://github.com/seejohnrun
[lm]: http://grigio.org/
[ak]: https://github.com/geekpanth3r
[es]: https://github.com/bolknote
[log]: https://github.com/isagalaev/highlight.js/commits/


## Version 6.1 — Solarized

[Jeremy Hull][jh] has implemented my dream feature — a port of [Solarized][]
style theme famous for being based on the intricate color theory to achieve
correct contrast and color perception. It is now available for highlight.js in
both variants — light and dark.

This version also adds a new original style Arta. Its author pumbur maintains a
[heavily modified fork of highlight.js][pb] on GitHub.

[jh]: https://github.com/sourrust
[solarized]: http://ethanschoonover.com/solarized
[pb]: https://github.com/pumbur/highlight.js


## Version 6.0

New major version of the highlighter has been built on a significantly
refactored syntax. Due to this it's even smaller than the previous one while
supporting more languages!

New languages are:

- Haskell by [Jeremy Hull][sourrust]
- Erlang in two varieties — module and REPL — made collectively by [Nikolay
  Zakharov][desh], [Dmitry Kovega][arhibot] and [Sergey Ignatov][ignatov]
- Objective C by [Valerii Hiora][vhbit]
- Vala by [Antono Vasiljev][antono]
- Go by [Stephan Kountso][steplg]

[sourrust]: https://github.com/sourrust
[desh]: http://desh.su/
[arhibot]: https://github.com/arhibot
[ignatov]: https://github.com/ignatov
[vhbit]: https://github.com/vhbit
[antono]: https://github.com/antono
[steplg]: https://github.com/steplg

Also this version is marginally faster and fixes a number of small long-standing
bugs.

Developer overview of the new language syntax is available in a [blog post about
recent beta release][beta].

[beta]: http://softwaremaniacs.org/blog/2011/04/25/highlight-js-60-beta/en/

P.S. New version is not yet available on a Yandex CDN, so for now you have to
download [your own copy][d].

[d]: /soft/highlight/en/download/


## Version 5.14

Fixed bugs in HTML/XML detection and relevance introduced in previous
refactoring.

Also test.html now shows the second best result of language detection by
relevance.


## Version 5.13

Past weekend began with a couple of simple additions for existing languages but
ended up in a big code refactoring bringing along nice improvements for language
developers.

### For users

- Description of C++ has got new keywords from the upcoming [C++ 0x][] standard.
- Description of HTML has got new tags from [HTML 5][].
- CSS-styles have been unified to use consistent padding and also have lost
  pop-outs with names of detected languages.
- [Igor Kalnitsky][ik] has sent two new language descriptions: CMake & VHDL.

This makes total number of languages supported by highlight.js to reach 35.

Bug fixes:

- Custom classes on `<pre>` tags are not being overridden anymore
- More correct highlighting of code blocks inside non-`<pre>` containers:
  highlighter now doesn't insist on replacing them with its own container and
  just replaces the contents.
- Small fixes in browser compatibility and heuristics.

[c++ 0x]: http://ru.wikipedia.org/wiki/C%2B%2B0x
[html 5]: http://en.wikipedia.org/wiki/HTML5
[ik]: http://kalnitsky.org.ua/

### For developers

The most significant change is the ability to include language submodes right
under `contains` instead of defining explicit named submodes in the main array:

    contains: [
      'string',
      'number',
      {begin: '\\n', end: hljs.IMMEDIATE_RE}
    ]

This is useful for auxiliary modes needed only in one place to define parsing.
Note that such modes often don't have `className` and hence won't generate a
separate `<span>` in the resulting markup. This is similar in effect to
`noMarkup: true`. All existing languages have been refactored accordingly.

Test file test.html has at last become a real test. Now it not only puts the
detected language name under the code snippet but also tests if it matches the
expected one. Test summary is displayed right above all language snippets.


## CDN

Fine people at [Yandex][] agreed to host highlight.js on their big fast servers.
[Link up][l]!

[yandex]: http://yandex.com/
[l]: http://softwaremaniacs.org/soft/highlight/en/download/


## Version 5.10 — "Paris".

Though I'm on a vacation in Paris, I decided to release a new version with a
couple of small fixes:

- Tomas Vitvar discovered that TAB replacement doesn't always work when used
  with custom markup in code
- SQL parsing is even more rigid now and doesn't step over SmallTalk in tests


## Version 5.9

A long-awaited version is finally released.

New languages:

- Andrew Fedorov made a definition for Lua
- a long-time highlight.js contributor [Peter Leonov][pl] made a definition for
  Nginx config
- [Vladimir Moskva][vm] made a definition for TeX

[pl]: http://kung-fu-tzu.ru/
[vm]: http://fulc.ru/

Fixes for existing languages:

- [Loren Segal][ls] reworked the Ruby definition and added highlighting for
  [YARD][] inline documentation
- the definition of SQL has become more solid and now it shouldn't be overly
  greedy when it comes to language detection

[ls]: http://gnuu.org/
[yard]: http://yardoc.org/

The highlighter has become more usable as a library allowing to do highlighting
from initialization code of JS frameworks and in ajax methods (see.
readme.eng.txt).

Also this version drops support for the [WordPress][wp] plugin. Everyone is
welcome to [pick up its maintenance][p] if needed.

[wp]: http://wordpress.org/
[p]: http://bazaar.launchpad.net/~isagalaev/+junk/highlight/annotate/342/src/wp_highlight.js.php


## Version 5.8

- Jan Berkel has contributed a definition for Scala. +1 to hotness!
- All CSS-styles are rewritten to work only inside `<pre>` tags to avoid
  conflicts with host site styles.


## Version 5.7.

Fixed escaping of quotes in VBScript strings.


## Version 5.5

This version brings a small change: now .ini-files allow digits, underscores and
square brackets in key names.


## Version 5.4

Fixed small but upsetting bug in the packer which caused incorrect highlighting
of explicitly specified languages. Thanks to Andrew Fedorov for precise
diagnostics!


## Version 5.3

The version to fulfil old promises.

The most significant change is that highlight.js now preserves custom user
markup in code along with its own highlighting markup. This means that now it's
possible to use, say, links in code. Thanks to [Vladimir Dolzhenko][vd] for the
[initial proposal][1] and for making a proof-of-concept patch.

Also in this version:

- [Vasily Polovnyov][vp] has sent a GitHub-like style and has implemented
  support for CSS @-rules and Ruby symbols.
- Yura Zaripov has sent two styles: Brown Paper and School Book.
- Oleg Volchkov has sent a definition for [Parser 3][p3].

[1]: http://softwaremaniacs.org/forum/highlightjs/6612/
[p3]: http://www.parser.ru/
[vp]: http://vasily.polovnyov.ru/
[vd]: http://dolzhenko.blogspot.com/


## Version 5.2

- at last it's possible to replace indentation TABs with something sensible
  (e.g. 2 or 4 spaces)
- new keywords and built-ins for 1C by Sergey Baranov
- a couple of small fixes to Apache highlighting


## Version 5.1

This is one of those nice version consisting entirely of new and shiny
contributions!

- [Vladimir Ermakov][vooon] created highlighting for AVR Assembler
- [Ruslan Keba][rukeba] created highlighting for Apache config file. Also his
  original visual style for it is now available for all highlight.js languages
  under the name "Magula".
- [Shuen-Huei Guan][drake] (aka Drake) sent new keywords for RenderMan
  languages. Also thanks go to [Konstantin Evdokimenko][ke] for his advice on
  the matter.

[vooon]: http://vehq.ru/about/
[rukeba]: http://rukeba.com/
[drake]: http://drakeguan.org/
[ke]: http://k-evdokimenko.moikrug.ru/


## Version 5.0

The main change in the new major version of highlight.js is a mechanism for
packing several languages along with the library itself into a single compressed
file. Now sites using several languages will load considerably faster because
the library won't dynamically include additional files while loading.

Also this version fixes a long-standing bug with Javascript highlighting that
couldn't distinguish between regular expressions and division operations.

And as usually there were a couple of minor correctness fixes.

Great thanks to all contributors! Keep using highlight.js.


## Version 4.3

This version comes with two contributions from [Jason Diamond][jd]:

- language definition for C# (yes! it was a long-missed thing!)
- Visual Studio-like highlighting style

Plus there are a couple of minor bug fixes for parsing HTML and XML attributes.

[jd]: http://jason.diamond.name/weblog/


## Version 4.2

The biggest news is highlighting for Lisp, courtesy of Vasily Polovnyov. It's
somewhat experimental meaning that for highlighting "keywords" it doesn't use
any pre-defined set of a Lisp dialect. Instead it tries to highlight first word
in parentheses wherever it makes sense. I'd like to ask people programming in
Lisp to confirm if it's a good idea and send feedback to [the forum][f].

Other changes:

- Smalltalk was excluded from DEFAULT_LANGUAGES to save traffic
- [Vladimir Epifanov][voldmar] has implemented javascript style switcher for
  test.html
- comments now allowed inside Ruby function definition
- [MEL][] language from [Shuen-Huei Guan][drake]
- whitespace now allowed between `<pre>` and `<code>`
- better auto-detection of C++ and PHP
- HTML allows embedded VBScript (`<% .. %>`)

[f]: http://softwaremaniacs.org/forum/highlightjs/
[voldmar]: http://voldmar.ya.ru/
[mel]: http://en.wikipedia.org/wiki/Maya_Embedded_Language
[drake]: http://drakeguan.org/


## Version 4.1

Languages:

- Bash from Vah
- DOS bat-files from Alexander Makarov (Sam)
- Diff files from Vasily Polovnyov
- Ini files from myself though initial idea was from Sam

Styles:

- Zenburn from Vladimir Epifanov, this is an imitation of a
  [well-known theme for Vim][zenburn].
- Ascetic from myself, as a realization of ideals of non-flashy highlighting:
  just one color in only three gradations :-)

In other news. [One small bug][bug] was fixed, built-in keywords were added for
Python and C++ which improved auto-detection for the latter (it was shame that
[my wife's blog][alenacpp] had issues with it from time to time). And lastly
thanks go to Sam for getting rid of my stylistic comments in code that were
getting in the way of [JSMin][].

[zenburn]: http://en.wikipedia.org/wiki/Zenburn
[alenacpp]: http://alenacpp.blogspot.com/
[bug]: http://softwaremaniacs.org/forum/viewtopic.php?id=1823
[jsmin]: http://code.google.com/p/jsmin-php/


## Version 4.0

New major version is a result of vast refactoring and of many contributions.

Visible new features:

- Highlighting of embedded languages. Currently is implemented highlighting of
  Javascript and CSS inside HTML.
- Bundled 5 ready-made style themes!

Invisible new features:

- Highlight.js no longer pollutes global namespace. Only one object and one
  function for backward compatibility.
- Performance is further increased by about 15%.

Changing of a major version number caused by a new format of language definition
files. If you use some third-party language files they should be updated.


## Version 3.5

A very nice version in my opinion fixing a number of small bugs and slightly
increased speed in a couple of corner cases. Thanks to everybody who reports
bugs in he [forum][f] and by email!

There is also a new language — XML. A custom XML formerly was detected as HTML
and didn't highlight custom tags. In this version I tried to make custom XML to
be detected and highlighted by its own rules. Which by the way include such
things as CDATA sections and processing instructions (`<? ... ?>`).

[f]: http://softwaremaniacs.org/forum/viewforum.php?id=6


## Version 3.3

[Vladimir Gubarkov][xonix] has provided an interesting and useful addition.
File export.html contains a little program that shows and allows to copy and
paste an HTML code generated by the highlighter for any code snippet. This can
be useful in situations when one can't use the script itself on a site.


[xonix]: http://xonixx.blogspot.com/


## Version 3.2 consists completely of contributions:

- Vladimir Gubarkov has described SmallTalk
- Yuri Ivanov has described 1C
- Peter Leonov has packaged the highlighter as a Firefox extension
- Vladimir Ermakov has compiled a mod for phpBB

Many thanks to you all!


## Version 3.1

Three new languages are available: Django templates, SQL and Axapta. The latter
two are sent by [Dmitri Roudakov][1]. However I've almost entirely rewrote an
SQL definition but I'd never started it be it from the ground up :-)

The engine itself has got a long awaited feature of grouping keywords
("keyword", "built-in function", "literal"). No more hacks!

[1]: http://roudakov.ru/


## Version 3.0

It is major mainly because now highlight.js has grown large and has become
modular. Now when you pass it a list of languages to highlight it will
dynamically load into a browser only those languages.

Also:

- Konstantin Evdokimenko of [RibKit][] project has created a highlighting for
  RenderMan Shading Language and RenderMan Interface Bytestream. Yay for more
  languages!
- Heuristics for C++ and HTML got better.
- I've implemented (at last) a correct handling of backslash escapes in C-like
  languages.

There is also a small backwards incompatible change in the new version. The
function initHighlighting that was used to initialize highlighting instead of
initHighlightingOnLoad a long time ago no longer works. If you by chance still
use it — replace it with the new one.

[RibKit]: http://ribkit.sourceforge.net/


## Version 2.9

Highlight.js is a parser, not just a couple of regular expressions. That said
I'm glad to announce that in the new version 2.9 has support for:

- in-string substitutions for Ruby -- `#{...}`
- strings from from numeric symbol codes (like #XX) for Delphi


## Version 2.8

A maintenance release with more tuned heuristics. Fully backwards compatible.


## Version 2.7

- Nikita Ledyaev presents highlighting for VBScript, yay!
- A couple of bugs with escaping in strings were fixed thanks to Mickle
- Ongoing tuning of heuristics

Fixed bugs were rather unpleasant so I encourage everyone to upgrade!


## Version 2.4

- Peter Leonov provides another improved highlighting for Perl
- Javascript gets a new kind of keywords — "literals". These are the words
  "true", "false" and "null"

Also highlight.js homepage now lists sites that use the library. Feel free to
add your site by [dropping me a message][mail] until I find the time to build a
submit form.

[mail]: mailto:Maniac@SoftwareManiacs.Org


## Version 2.3

This version fixes IE breakage in previous version. My apologies to all who have
already downloaded that one!


## Version 2.2

- added highlighting for Javascript
- at last fixed parsing of Delphi's escaped apostrophes in strings
- in Ruby fixed highlighting of keywords 'def' and 'class', same for 'sub' in
  Perl


## Version 2.0

- Ruby support by [Anton Kovalyov][ak]
- speed increased by orders of magnitude due to new way of parsing
- this same way allows now correct highlighting of keywords in some tricky
  places (like keyword "End" at the end of Delphi classes)

[ak]: http://anton.kovalyov.net/


## Version 1.0

Version 1.0 of javascript syntax highlighter is released!

It's the first version available with English description. Feel free to post
your comments and question to [highlight.js forum][forum]. And don't be afraid
if you find there some fancy Cyrillic letters -- it's for Russian users too :-)

[forum]: http://softwaremaniacs.org/forum/viewforum.php?id=6<|MERGE_RESOLUTION|>--- conflicted
+++ resolved
@@ -11,6 +11,7 @@
 - *PowerShell* by [David Mohundro][], based on [the work of Nicholas
   Blumhardt][ps]
 - *XL* by [Christophe de Dinechin][]
+- *LiveScript* by [Taneli Vatanen][] and [Jen Evers-Corvina][]
 
 [Max Mikhailov]: https://github.com/seven-phases-max
 [Bryant Williams]: https://github.com/scien
@@ -21,6 +22,9 @@
 [David Mohundro]: https://github.com/drmohundro
 [ps]: https://github.com/OctopusDeploy/Library/blob/master/app/shared/presentation/highlighting/powershell.js
 [Christophe de Dinechin]: https://github.com/c3d
+[Taneli Vatanen]: https://github.com/Daiz-
+[Jen Evers-Corvina]: https://github.com/sevvie
+
 
 ## Version 8.2
 
@@ -80,7 +84,6 @@
 - *Nix* by [Domen Kožar][]
 - *x86asm* by [innocenat][]
 - *Cap’n Proto* and *Thrift* by [Oleg Efimov][]
-<<<<<<< HEAD
 - *Monkey* by [Arthur Bikmullin][]
 - *TypeScript* by [Panu Horsmalahti][]
 - *Nimrod* by [Flaviu Tamas][]
@@ -94,9 +97,6 @@
 - *Color brewer* by [Fabrício Tavares de Oliveira][]
 - *Codepen.io embed* by [Justin Perry][]
 - *Hybrid* by [Nic West][]
-=======
-- *LiveScript* by [Taneli Vatanen][] and [Jen Evers-Corvina][]
->>>>>>> f5eb8762
 
 [Sam Pikesley]: https://github.com/pikesley
 [Sindre Sorhus]: https://github.com/sindresorhus
@@ -107,7 +107,6 @@
 [Domen Kožar]: https://github.com/iElectric
 [innocenat]: https://github.com/innocenat
 [Oleg Efimov]: https://github.com/Sannis
-<<<<<<< HEAD
 [Arthur Bikmullin]: https://github.com/devolonter
 [Panu Horsmalahti]: https://github.com/panuhorsmalahti
 [Flaviu Tamas]: https://github.com/flaviut
@@ -151,11 +150,7 @@
 [Roman Shmatov]: https://github.com/shmatov
 [Jeremy Hull]: https://github.com/sourrust
 [Matt Diephouse]: https://github.com/mdiep
-=======
-[Taneli Vatanen]: https://github.com/Daiz-
-[Jen Evers-Corvina]: https://github.com/sevvie
-
->>>>>>> f5eb8762
+
 
 ## Version 8.0
 
