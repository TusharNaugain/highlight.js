/*
Syntax highlighting with language autodetection.
http://softwaremaniacs.org/soft/highlight/
*/

var hljs = new function() {

  /* Utility functions */

  function escape(value) {
    return value.replace(/&/gm, '&amp;').replace(/</gm, '&lt;');
  }

  function langRe(language, value, global) {
    return RegExp(
      value,
      'm' + (language.case_insensitive ? 'i' : '') + (global ? 'g' : '')
    );
  }

  function findCode(pre) {
    for (var i = 0; i < pre.childNodes.length; i++) {
      var node = pre.childNodes[i];
      if (node.nodeName == 'CODE')
        return node;
      if (!(node.nodeType == 3 && node.nodeValue.match(/\s+/)))
        break;
    }
  }

  function blockText(block, ignoreNewLines) {
    var result = '';
    for (var i = 0; i < block.childNodes.length; i++)
      if (block.childNodes[i].nodeType == 3) {
        var chunk = block.childNodes[i].nodeValue;
        if (ignoreNewLines)
          chunk = chunk.replace(/\n/g, '');
        result += chunk;
      } else if (block.childNodes[i].nodeName == 'BR')
        result += '\n';
      else
        result += blockText(block.childNodes[i]);
    // Thank you, MSIE...
    if (/MSIE [678]/.test(navigator.userAgent))
      result = result.replace(/\r/g, '\n');
    return result;
  }

  function blockLanguage(block) {
    var classes = block.className.split(/\s+/);
    classes = classes.concat(block.parentNode.className.split(/\s+/));
    for (var i = 0; i < classes.length; i++) {
      var class_ = classes[i].replace(/^language-/, '');
      if (languages[class_] || class_ == 'no-highlight') {
        return class_;
      }
    }
  }

  /* Stream merging */

  function nodeStream(node) {
    var result = [];
    (function (node, offset) {
      for (var i = 0; i < node.childNodes.length; i++) {
        if (node.childNodes[i].nodeType == 3)
          offset += node.childNodes[i].nodeValue.length;
        else if (node.childNodes[i].nodeName == 'BR')
          offset += 1;
        else if (node.childNodes[i].nodeType == 1) {
          result.push({
            event: 'start',
            offset: offset,
            node: node.childNodes[i]
          });
          offset = arguments.callee(node.childNodes[i], offset);
          result.push({
            event: 'stop',
            offset: offset,
            node: node.childNodes[i]
          });
        }
      }
      return offset;
    })(node, 0);
    return result;
  }

  function mergeStreams(stream1, stream2, value) {
    var processed = 0;
    var result = '';
    var nodeStack = [];

    function selectStream() {
      if (stream1.length && stream2.length) {
        if (stream1[0].offset != stream2[0].offset)
          return (stream1[0].offset < stream2[0].offset) ? stream1 : stream2;
        else {
          /*
          To avoid starting the stream just before it should stop the order is
          ensured that stream1 always starts first and closes last:

          if (event1 == 'start' && event2 == 'start')
            return stream1;
          if (event1 == 'start' && event2 == 'stop')
            return stream2;
          if (event1 == 'stop' && event2 == 'start')
            return stream1;
          if (event1 == 'stop' && event2 == 'stop')
            return stream2;

          ... which is collapsed to:
          */
          return stream2[0].event == 'start' ? stream1 : stream2;
        }
      } else {
        return stream1.length ? stream1 : stream2;
      }
    }

    function open(node) {
      var result = '<' + node.nodeName.toLowerCase();
      for (var i = 0; i < node.attributes.length; i++) {
        var attribute = node.attributes[i];
        result += ' ' + attribute.nodeName.toLowerCase();
        if (attribute.value !== undefined && attribute.value !== false && attribute.value !== null) {
          result += '="' + escape(attribute.value) + '"';
        }
      }
      return result + '>';
    }

    while (stream1.length || stream2.length) {
      var current = selectStream().splice(0, 1)[0];
      result += escape(value.substr(processed, current.offset - processed));
      processed = current.offset;
      if ( current.event == 'start') {
        result += open(current.node);
        nodeStack.push(current.node);
      } else if (current.event == 'stop') {
        var node, i = nodeStack.length;
        do {
          i--;
          node = nodeStack[i];
          result += ('</' + node.nodeName.toLowerCase() + '>');
        } while (node != current.node);
        nodeStack.splice(i, 1);
        while (i < nodeStack.length) {
          result += open(nodeStack[i]);
          i++;
        }
      }
    }
    return result + escape(value.substr(processed));
  }

  /* Initialization */

  function compileModes() {

    function compileMode(mode, language, is_default) {
      if (mode.compiled)
        return;
      var group;

      if (!is_default) {
        mode.beginRe = langRe(language, mode.begin ? mode.begin : '\\B|\\b');
        if (!mode.end && !mode.endsWithParent)
          mode.end = '\\B|\\b';
        if (mode.end)
          mode.endRe = langRe(language, mode.end);
      }
      if (mode.illegal)
        mode.illegalRe = langRe(language, mode.illegal);
      if (mode.relevance === undefined)
        mode.relevance = 1;
      if (mode.keywords) {
        mode.lexemsRe = langRe(language, mode.lexems || hljs.IDENT_RE, true);
        for (var className in mode.keywords) {
          if (!mode.keywords.hasOwnProperty(className))
            continue;
          if (mode.keywords[className] instanceof Object) {
            group = mode.keywords[className];
          } else {
            group = mode.keywords;
            className = 'keyword';
          }
          for (var keyword in group) {
            if (!group.hasOwnProperty(keyword))
              continue;
            mode.keywords[keyword] = [className, group[keyword]];
          }
        }
      }
      if (!mode.contains) {
        mode.contains = [];
      }
      // compiled flag is set before compiling submodes to avoid self-recursion
      // (see lisp where quoted_list contains quoted_list)
      mode.compiled = true;
      for (var i = 0; i < mode.contains.length; i++) {
        if (mode.contains[i] == 'self') {
          mode.contains[i] = mode;
        }
        compileMode(mode.contains[i], language, false);
      }
      if (mode.starts) {
        compileMode(mode.starts, language, false);
      }
    }

    for (var i in languages) {
      if (!languages.hasOwnProperty(i))
        continue;
      compileMode(languages[i].defaultMode, languages[i], true);
    }
  }

  /*
  Core highlighting function. Accepts a language name and a string with the
  code to highlight. Returns an object with the following properties:

  - relevance (int)
  - keyword_count (int)
  - value (an HTML string with highlighting markup)

  */
  function highlight(language_name, value) {
    if (!compileModes.called) {
      compileModes();
      compileModes.called = true;
    }

    function subMode(lexem, mode) {
      for (var i = 0; i < mode.contains.length; i++) {
        if (mode.contains[i].beginRe.test(lexem)) {
          return mode.contains[i];
        }
      }
    }

    function endOfMode(mode_index, lexem) {
      if (modes[mode_index].end && modes[mode_index].endRe.test(lexem))
        return 1;
      if (modes[mode_index].endsWithParent) {
        var level = endOfMode(mode_index - 1, lexem);
        return level ? level + 1 : 0;
      }
      return 0;
    }

    function isIllegal(lexem, mode) {
      return mode.illegal && mode.illegalRe.test(lexem);
    }

    function compileTerminators(mode, language) {
      var terminators = [];

      for (var i = 0; i < mode.contains.length; i++) {
        terminators.push(mode.contains[i].begin);
      }

      var index = modes.length - 1;
      do {
        if (modes[index].end) {
          terminators.push(modes[index].end);
        }
        index--;
      } while (modes[index + 1].endsWithParent);

      if (mode.illegal) {
        terminators.push(mode.illegal);
      }

      return langRe(language, '(' + terminators.join('|') + ')', true);
    }

    function eatModeChunk(value, index) {
      var mode = modes[modes.length - 1];
      if (!mode.terminators) {
        mode.terminators = compileTerminators(mode, language);
      }
      mode.terminators.lastIndex = index;
      var match = mode.terminators.exec(value);
      if (match)
        return [value.substr(index, match.index - index), match[0], false];
      else
        return [value.substr(index), '', true];
    }

    function keywordMatch(mode, match) {
      var match_str = language.case_insensitive ? match[0].toLowerCase() : match[0];
      var value = mode.keywords[match_str];
      if (value && value instanceof Array)
          return value;
      return false;
    }

    function processKeywords(buffer, mode) {
      buffer = escape(buffer);
      if (!mode.keywords)
        return buffer;
      var result = '';
      var last_index = 0;
      mode.lexemsRe.lastIndex = 0;
      var match = mode.lexemsRe.exec(buffer);
      while (match) {
        result += buffer.substr(last_index, match.index - last_index);
        var keyword_match = keywordMatch(mode, match);
        if (keyword_match) {
          keyword_count += keyword_match[1];
          result += '<span class="'+ keyword_match[0] +'">' + match[0] + '</span>';
        } else {
          result += match[0];
        }
        last_index = mode.lexemsRe.lastIndex;
        match = mode.lexemsRe.exec(buffer);
      }
      return result + buffer.substr(last_index, buffer.length - last_index);
    }

    function processBuffer(buffer, mode) {
      if (mode.subLanguage && languages[mode.subLanguage]) {
        var result = highlight(mode.subLanguage, buffer);
        keyword_count += result.keyword_count;
        return result.value;
      } else {
        return processKeywords(buffer, mode);
      }
    }

    function startNewMode(mode, lexem) {
      var markup = mode.className?'<span class="' + mode.className + '">':'';
      if (mode.returnBegin) {
        result += markup;
        mode.buffer = '';
      } else if (mode.excludeBegin) {
        result += escape(lexem) + markup;
        mode.buffer = '';
      } else {
        result += markup;
        mode.buffer = lexem;
      }
      modes.push(mode);
      relevance += mode.relevance;
    }

    function processModeInfo(buffer, lexem, end) {
      var current_mode = modes[modes.length - 1];
      if (end) {
        result += processBuffer(current_mode.buffer + buffer, current_mode);
        return false;
      }

      var new_mode = subMode(lexem, current_mode);
      if (new_mode) {
        result += processBuffer(current_mode.buffer + buffer, current_mode);
        startNewMode(new_mode, lexem);
        return new_mode.returnBegin;
      }

      var end_level = endOfMode(modes.length - 1, lexem);
      if (end_level) {
        var markup = current_mode.className?'</span>':'';
        if (current_mode.returnEnd) {
          result += processBuffer(current_mode.buffer + buffer, current_mode) + markup;
        } else if (current_mode.excludeEnd) {
          result += processBuffer(current_mode.buffer + buffer, current_mode) + markup + escape(lexem);
        } else {
          result += processBuffer(current_mode.buffer + buffer + lexem, current_mode) + markup;
        }
        while (end_level > 1) {
          markup = modes[modes.length - 2].className?'</span>':'';
          result += markup;
          end_level--;
          modes.length--;
        }
        var last_ended_mode = modes[modes.length - 1];
        modes.length--;
        modes[modes.length - 1].buffer = '';
        if (last_ended_mode.starts) {
          startNewMode(last_ended_mode.starts, '');
        }
        return current_mode.returnEnd;
      }

      if (isIllegal(lexem, current_mode))
        throw 'Illegal';
    }

    var language = languages[language_name];
    var modes = [language.defaultMode];
    var relevance = 0;
    var keyword_count = 0;
    var result = '';
    try {
      var mode_info, index = 0;
      language.defaultMode.buffer = '';
      do {
        mode_info = eatModeChunk(value, index);
        var return_lexem = processModeInfo(mode_info[0], mode_info[1], mode_info[2]);
        index += mode_info[0].length;
        if (!return_lexem) {
          index += mode_info[1].length;
        }
      } while (!mode_info[2]);
      if(modes.length > 1)
        throw 'Illegal';
      return {
        relevance: relevance,
        keyword_count: keyword_count,
        value: result
      };
    } catch (e) {
      if (e == 'Illegal') {
        return {
          relevance: 0,
          keyword_count: 0,
          value: escape(value)
        };
      } else {
        throw e;
      }
    }
  }

  /*
  Highlighting with language detection. Accepts a string with the code to
  highlight. Returns an object with the following properties:

  - language (detected language)
  - relevance (int)
  - keyword_count (int)
  - value (an HTML string with highlighting markup)
  - second_best (object with the same structure for second-best heuristically
    detected language, may be absent)

  */
  function highlightAuto(text) {
    var result = {
      keyword_count: 0,
      relevance: 0,
      value: escape(text)
    };
    var second_best = result;
    for (var key in languages) {
      if (!languages.hasOwnProperty(key))
        continue;
      var current = highlight(key, text);
      current.language = key;
      if (current.keyword_count + current.relevance > second_best.keyword_count + second_best.relevance) {
        second_best = current;
      }
      if (current.keyword_count + current.relevance > result.keyword_count + result.relevance) {
        second_best = result;
        result = current;
      }
    }
    if (second_best.language) {
      result.second_best = second_best;
    }
    return result;
  }

  /*
  Post-processing of the highlighted markup:

  - replace TABs with something more useful
  - replace real line-breaks with '<br>' for non-pre containers

  */
  function fixMarkup(value, tabReplace, useBR) {
    if (tabReplace) {
      value = value.replace(/^((<[^>]+>|\t)+)/gm, function(match, p1, offset, s) {
        return p1.replace(/\t/g, tabReplace);
      });
    }
    if (useBR) {
      value = value.replace(/\n/g, '<br>');
    }
    return value;
  }

  /*
  Applies highlighting to a DOM node containing code. Accepts a DOM node and
  two optional parameters for fixMarkup.
  */
  function highlightBlock(block, tabReplace, useBR) {
    var text = blockText(block, useBR);
    var language = blockLanguage(block);
    var result, pre;
    if (language == 'no-highlight')
        return;
    if (language) {
      result = highlight(language, text);
    } else {
      result = highlightAuto(text);
      language = result.language;
    }
    var original = nodeStream(block);
    if (original.length) {
      pre = document.createElement('pre');
      pre.innerHTML = result.value;
      result.value = mergeStreams(original, nodeStream(pre), text);
    }
    result.value = fixMarkup(result.value, tabReplace, useBR);

    var class_name = block.className;
    if (!class_name.match('(\\s|^)(language-)?' + language + '(\\s|$)')) {
      class_name = class_name ? (class_name + ' ' + language) : language;
    }
    if (/MSIE [678]/.test(navigator.userAgent) && block.tagName == 'CODE' && block.parentNode.tagName == 'PRE') {
      // This is for backwards compatibility only. IE needs this strange
      // hack becasue it cannot just cleanly replace <code> block contents.
      pre = block.parentNode;
      var container = document.createElement('div');
      container.innerHTML = '<pre><code>' + result.value + '</code></pre>';
      block = container.firstChild.firstChild;
      container.firstChild.className = pre.className;
      pre.parentNode.replaceChild(container.firstChild, pre);
    } else {
      block.innerHTML = result.value;
    }
    block.className = class_name;
    block.result = {
      language: language,
      kw: result.keyword_count,
      re: result.relevance
    };
    if (result.second_best) {
      block.second_best = {
        language: result.second_best.language,
        kw: result.second_best.keyword_count,
        re: result.second_best.relevance
      };
    }
  }

  /*
  Applies highlighting to all <pre><code>..</code></pre> blocks on a page.
  */
  function initHighlighting() {
    if (initHighlighting.called)
      return;
    initHighlighting.called = true;
    var pres = document.getElementsByTagName('pre');
    for (var i = 0; i < pres.length; i++) {
      var code = findCode(pres[i]);
      if (code)
        highlightBlock(code, hljs.tabReplace);
    }
  }

  /*
  Attaches highlighting to the page load event.
  */
  function initHighlightingOnLoad() {
    if (window.addEventListener) {
      window.addEventListener('DOMContentLoaded', initHighlighting, false);
      window.addEventListener('load', initHighlighting, false);
    } else if (window.attachEvent)
      window.attachEvent('onload', initHighlighting);
    else
      window.onload = initHighlighting;
  }

  var languages = {}; // a shortcut to avoid writing "this." everywhere

  /* Interface definition */

  this.LANGUAGES = languages;
  this.highlight = highlight;
  this.highlightAuto = highlightAuto;
  this.fixMarkup = fixMarkup;
  this.highlightBlock = highlightBlock;
  this.initHighlighting = initHighlighting;
  this.initHighlightingOnLoad = initHighlightingOnLoad;

  // Common regexps
  this.IDENT_RE = '[a-zA-Z][a-zA-Z0-9_]*';
  this.UNDERSCORE_IDENT_RE = '[a-zA-Z_][a-zA-Z0-9_]*';
  this.NUMBER_RE = '\\b\\d+(\\.\\d+)?';
  this.C_NUMBER_RE = '\\b(0[xX][a-fA-F0-9]+|(\\d+(\\.\\d*)?|\\.\\d+)([eE][-+]?\\d+)?)'; // 0x..., 0..., decimal, float
  this.BINARY_NUMBER_RE = '\\b(0b[01]+)'; // 0b...
  this.RE_STARTERS_RE = '!|!=|!==|%|%=|&|&&|&=|\\*|\\*=|\\+|\\+=|,|\\.|-|-=|/|/=|:|;|<|<<|<<=|<=|=|==|===|>|>=|>>|>>=|>>>|>>>=|\\?|\\[|\\{|\\(|\\^|\\^=|\\||\\|=|\\|\\||~';

  // Common modes
  this.BACKSLASH_ESCAPE = {
    begin: '\\\\.', relevance: 0
  };
  this.APOS_STRING_MODE = {
    className: 'string',
    begin: '\'', end: '\'',
    illegal: '\\n',
    contains: [this.BACKSLASH_ESCAPE],
    relevance: 0
  };
  this.QUOTE_STRING_MODE = {
    className: 'string',
    begin: '"', end: '"',
    illegal: '\\n',
    contains: [this.BACKSLASH_ESCAPE],
    relevance: 0
  };
  this.C_LINE_COMMENT_MODE = {
    className: 'comment',
    begin: '//', end: '$'
  };
  this.C_BLOCK_COMMENT_MODE = {
    className: 'comment',
    begin: '/\\*', end: '\\*/'
  };
  this.HASH_COMMENT_MODE = {
    className: 'comment',
    begin: '#', end: '$'
  };
  this.NUMBER_MODE = {
    className: 'number',
    begin: this.NUMBER_RE,
    relevance: 0
  };
  this.C_NUMBER_MODE = {
    className: 'number',
    begin: this.C_NUMBER_RE,
    relevance: 0
  };
  this.BINARY_NUMBER_MODE = {
    className: 'number',
    begin: this.BINARY_NUMBER_RE,
    relevance: 0
  };

  // Utility functions
  this.inherit = function(parent, obj) {
    var result = {}
    for (var key in parent)
      result[key] = parent[key];
    if (obj)
      for (var key in obj)
<<<<<<< HEAD
        result[key] = obj[key];
    return result;
  }
=======
        this[key] = obj[key];
    }
    wrapper.prototype = parent;
    return new wrapper();
  };
>>>>>>> a2de9c88
}();<|MERGE_RESOLUTION|>--- conflicted
+++ resolved
@@ -637,15 +637,7 @@
       result[key] = parent[key];
     if (obj)
       for (var key in obj)
-<<<<<<< HEAD
         result[key] = obj[key];
     return result;
   }
-=======
-        this[key] = obj[key];
-    }
-    wrapper.prototype = parent;
-    return new wrapper();
-  };
->>>>>>> a2de9c88
 }();