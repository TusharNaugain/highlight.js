/*
Language: Crystal
Author: TSUYUSATO Kitsune <make.just.on@gmail.com>
*/

function(hljs) {
  var NUM_SUFFIX = '(_[uif](8|16|32|64))?';
  var CRYSTAL_IDENT_RE = '[a-zA-Z_]\\w*[!?=]?';
  var RE_STARTER = '!=|!==|%|%=|&|&&|&=|\\*|\\*=|\\+|\\+=|,|-|-=|/=|/|:|;|<<|<<=|<=|<|===|==|=|>>>=|>>=|>=|>>>|' +
    '>>|>|\\[|\\{|\\(|\\^|\\^=|\\||\\|=|\\|\\||~';
  var CRYSTAL_METHOD_RE = '[a-zA-Z_]\\w*[!?=]?|[-+~]\\@|<<|>>|=~|===?|<=>|[<>]=?|\\*\\*|[-/+%^&*~`|]|\\[\\][=?]?';
  var CRYSTAL_KEYWORDS = {
    keyword:
      'abstract alias as asm begin break case class def do else elsif end ensure enum extend for fun if ifdef ' +
      'include instance_sizeof is_a? lib macro module next of out pointerof private protected rescue responds_to? ' +
      'return require self sizeof struct super then type typeof undef union unless until when while with yield ' +
      '__DIR__ __FILE__ __LINE__',
    literal: 'false nil true'
  };
  var SUBST = {
    className: 'subst',
    begin: '#{', end: '}',
    keywords: CRYSTAL_KEYWORDS
  };
  var EXPANSION = {
    className: 'template-variable',
    variants: [
      {begin: '\\{\\{', end: '\\}\\}'},
      {begin: '\\{%', end: '%\\}'}
    ],
    keywords: CRYSTAL_KEYWORDS,
    relevance: 10
  };

  function recursiveParen(begin, end) {
    var
    contains = [{begin: begin, end: end}];
    contains[0].contains = contains;
    return contains;
  }
  var STRING = {
    className: 'string',
    contains: [hljs.BACKSLASH_ESCAPE, SUBST],
    variants: [
      {begin: /'/, end: /'/},
      {begin: /"/, end: /"/},
      {begin: /`/, end: /`/},
      {begin: '%w?\\(', end: '\\)', contains: recursiveParen('\\(', '\\)')},
      {begin: '%w?\\[', end: '\\]', contains: recursiveParen('\\[', '\\]')},
      {begin: '%w?{', end: '}', contains: recursiveParen('{', '}')},
      {begin: '%w?<', end: '>', contains: recursiveParen('<', '>')},
      {begin: '%w?/', end: '/'},
      {begin: '%w?%', end: '%'},
      {begin: '%w?-', end: '-'},
      {begin: '%w?\\|', end: '\\|'},
    ],
    relevance: 0,
  };
  var REGEXP = {
    begin: '(' + RE_STARTER + ')\\s*',
    contains: [
      {
        className: 'regexp',
        contains: [hljs.BACKSLASH_ESCAPE, SUBST],
        variants: [
          {begin: '/', end: '/[a-z]*'},
          {begin: '%r\\(', end: '\\)', contains: recursiveParen('\\(', '\\)')},
          {begin: '%r\\[', end: '\\]', contains: recursiveParen('\\[', '\\]')},
          {begin: '%r{', end: '}', contains: recursiveParen('{', '}')},
          {begin: '%r<', end: '>', contains: recursiveParen('<', '>')},
          {begin: '%r/', end: '/'},
          {begin: '%r%', end: '%'},
          {begin: '%r-', end: '-'},
          {begin: '%r\\|', end: '\\|'},
        ]
      }
    ],
    relevance: 0
  };
  var REGEXP2 = {
    className: 'regexp',
    contains: [hljs.BACKSLASH_ESCAPE, SUBST],
    variants: [
      {begin: '%r\\(', end: '\\)', contains: recursiveParen('\\(', '\\)')},
      {begin: '%r\\[', end: '\\]', contains: recursiveParen('\\[', '\\]')},
      {begin: '%r{', end: '}', contains: recursiveParen('{', '}')},
      {begin: '%r<', end: '>', contains: recursiveParen('<', '>')},
      {begin: '%r/', end: '/'},
      {begin: '%r%', end: '%'},
      {begin: '%r-', end: '-'},
      {begin: '%r\\|', end: '\\|'},
    ],
    relevance: 0
  };
  var ATTRIBUTE = {
    className: 'annotation',
    begin: '@\\[', end: '\\]',
    relevance: 5
  };
  var CRYSTAL_DEFAULT_CONTAINS = [
    EXPANSION,
    STRING,
    REGEXP,
    REGEXP2,
    ATTRIBUTE,
    hljs.HASH_COMMENT_MODE,
    {
      className: 'class',
      beginKeywords: 'class module struct', end: '$|;',
      illegal: /=/,
      contains: [
        hljs.HASH_COMMENT_MODE,
        hljs.inherit(hljs.TITLE_MODE, {begin: '[A-Za-z_]\\w*(::\\w+)*(\\?|\\!)?'}),
        {begin: '<'} // relevance booster for inheritance
      ]
    },
    {
      className: 'class',
      beginKeywords: 'lib enum union', end: '$|;',
      illegal: /=/,
      contains: [
        hljs.HASH_COMMENT_MODE,
        hljs.inherit(hljs.TITLE_MODE, {begin: '[A-Za-z_]\\w*(::\\w+)*(\\?|\\!)?'}),
      ],
      relevance: 10
    },
    {
      className: 'function',
      beginKeywords: 'def', end: /\B\b/,
      contains: [
        hljs.inherit(hljs.TITLE_MODE, {
          begin: CRYSTAL_METHOD_RE,
          endsParent: true
        })
      ]
    },
    {
      className: 'function',
      beginKeywords: 'fun macro', end: /\B\b/,
      contains: [
        hljs.inherit(hljs.TITLE_MODE, {
          begin: CRYSTAL_METHOD_RE,
          endsParent: true
        })
      ],
      relevance: 5
    },
    {
      className: 'symbol',
      begin: hljs.UNDERSCORE_IDENT_RE + '(\\!|\\?)?:',
      relevance: 0
    },
    {
      className: 'symbol',
      begin: ':',
      contains: [STRING, {begin: CRYSTAL_METHOD_RE}],
      relevance: 0
    },
    {
      className: 'number',
      variants: [
        { begin: '\\b0b([01_]*[01])' + NUM_SUFFIX },
        { begin: '\\b0o([0-7_]*[0-7])' + NUM_SUFFIX },
        { begin: '\\b0x([A-Fa-f0-9_]*[A-Fa-f0-9])' + NUM_SUFFIX },
        { begin: '\\b(([0-9][0-9_]*[0-9]|[0-9])(\\.[0-9_]*[0-9])?([eE][+-]?[0-9_]*[0-9])?)' + NUM_SUFFIX}
      ],
      relevance: 0
    },
<<<<<<< HEAD
    { // regexp container
      begin: '(' + hljs.RE_STARTERS_RE + ')\\s*',
      contains: [
        hljs.HASH_COMMENT_MODE,
        {
          className: 'regexp',
          contains: [hljs.BACKSLASH_ESCAPE, SUBST],
          variants: [
            {begin: '/', end: '/[a-z]*'},
          ]
        }
      ],
      relevance: 0
=======
    {
      className: 'variable',
      begin: '(\\$\\W)|((\\$|\\@\\@?|%)(\\w+))'
>>>>>>> 4940b22f
    }
  ];
  SUBST.contains = CRYSTAL_DEFAULT_CONTAINS;
  ATTRIBUTE.contains = CRYSTAL_DEFAULT_CONTAINS;
  EXPANSION.contains = CRYSTAL_DEFAULT_CONTAINS.slice(1); // without EXPANSION

  return {
    aliases: ['cr'],
    lexemes: CRYSTAL_IDENT_RE,
    keywords: CRYSTAL_KEYWORDS,
    contains: CRYSTAL_DEFAULT_CONTAINS
  };
}<|MERGE_RESOLUTION|>--- conflicted
+++ resolved
@@ -93,7 +93,7 @@
     relevance: 0
   };
   var ATTRIBUTE = {
-    className: 'annotation',
+    className: 'meta',
     begin: '@\\[', end: '\\]',
     relevance: 5
   };
@@ -165,26 +165,6 @@
         { begin: '\\b(([0-9][0-9_]*[0-9]|[0-9])(\\.[0-9_]*[0-9])?([eE][+-]?[0-9_]*[0-9])?)' + NUM_SUFFIX}
       ],
       relevance: 0
-    },
-<<<<<<< HEAD
-    { // regexp container
-      begin: '(' + hljs.RE_STARTERS_RE + ')\\s*',
-      contains: [
-        hljs.HASH_COMMENT_MODE,
-        {
-          className: 'regexp',
-          contains: [hljs.BACKSLASH_ESCAPE, SUBST],
-          variants: [
-            {begin: '/', end: '/[a-z]*'},
-          ]
-        }
-      ],
-      relevance: 0
-=======
-    {
-      className: 'variable',
-      begin: '(\\$\\W)|((\\$|\\@\\@?|%)(\\w+))'
->>>>>>> 4940b22f
     }
   ];
   SUBST.contains = CRYSTAL_DEFAULT_CONTAINS;
