/*
Language: Fortran
Author: Anthony Scemama <scemama@irsamc.ups-tlse.fr>
Category: scientific
*/

function(hljs) {
  var PARAMS = {
    className: 'params',
    begin: '\\(', end: '\\)'
  };

  var F_KEYWORDS = {
    constant: '.False. .True.',
    type: 'integer real character complex logical dimension allocatable|10 parameter ' +
      'external implicit|10 none double precision assign intent optional pointer ' +
      'target in out common equivalence data',
    keyword: 'kind do while private call intrinsic where elsewhere ' +
      'type endtype endmodule endselect endinterface end enddo endif if forall endforall only contains default return stop then ' +
      'public subroutine|10 function program .and. .or. .not. .le. .eq. .ge. .gt. .lt. ' +
      'goto save else use module select case ' +
      'access blank direct exist file fmt form formatted iostat name named nextrec number opened rec recl sequential status unformatted unit ' +
      'continue format pause cycle exit ' +
      'c_null_char c_alert c_backspace c_form_feed flush wait decimal round iomsg ' +
      'synchronous nopass non_overridable pass protected volatile abstract extends import ' +
      'non_intrinsic value deferred generic final enumerator class associate bind enum ' +
      'c_int c_short c_long c_long_long c_signed_char c_size_t c_int8_t c_int16_t c_int32_t c_int64_t c_int_least8_t c_int_least16_t ' +
      'c_int_least32_t c_int_least64_t c_int_fast8_t c_int_fast16_t c_int_fast32_t c_int_fast64_t c_intmax_t C_intptr_t c_float c_double ' +
      'c_long_double c_float_complex c_double_complex c_long_double_complex c_bool c_char c_null_ptr c_null_funptr ' +
      'c_new_line c_carriage_return c_horizontal_tab c_vertical_tab iso_c_binding c_loc c_funloc c_associated  c_f_pointer ' +
      'c_ptr c_funptr iso_fortran_env character_storage_size error_unit file_storage_size input_unit iostat_end iostat_eor ' +
      'numeric_storage_size output_unit c_f_procpointer ieee_arithmetic ieee_support_underflow_control ' +
      'ieee_get_underflow_mode ieee_set_underflow_mode newunit contiguous ' +
      'pad position action delim readwrite eor advance nml interface procedure namelist include sequence elemental pure',
    built_in: 'alog alog10 amax0 amax1 amin0 amin1 amod cabs ccos cexp clog csin csqrt dabs dacos dasin datan datan2 dcos dcosh ddim dexp dint ' +
      'dlog dlog10 dmax1 dmin1 dmod dnint dsign dsin dsinh dsqrt dtan dtanh float iabs idim idint idnint ifix isign max0 max1 min0 min1 sngl ' +
      'algama cdabs cdcos cdexp cdlog cdsin cdsqrt cqabs cqcos cqexp cqlog cqsin cqsqrt dcmplx dconjg derf derfc dfloat dgamma dimag dlgama ' +
      'iqint qabs qacos qasin qatan qatan2 qcmplx qconjg qcos qcosh qdim qerf qerfc qexp qgamma qimag qlgama qlog qlog10 qmax1 qmin1 qmod ' +
      'qnint qsign qsin qsinh qsqrt qtan qtanh abs acos aimag aint anint asin atan atan2 char cmplx conjg cos cosh exp ichar index int log ' +
      'log10 max min nint sign sin sinh sqrt tan tanh print write dim lge lgt lle llt mod nullify allocate deallocate ' +
      'adjustl adjustr all allocated any associated bit_size btest ceiling count cshift date_and_time digits dot_product ' +
      'eoshift epsilon exponent floor fraction huge iand ibclr ibits ibset ieor ior ishft ishftc lbound len_trim matmul ' +
      'maxexponent maxloc maxval merge minexponent minloc minval modulo mvbits nearest pack present product ' +
      'radix random_number random_seed range repeat reshape rrspacing scale scan selected_int_kind selected_real_kind ' +
      'set_exponent shape size spacing spread sum system_clock tiny transpose trim ubound unpack verify achar iachar transfer ' +
      'dble entry dprod cpu_time command_argument_count get_command get_command_argument get_environment_variable is_iostat_end ' +
      'ieee_arithmetic ieee_support_underflow_control ieee_get_underflow_mode ieee_set_underflow_mode ' +
      'is_iostat_eor move_alloc new_line selected_char_kind same_type_as extends_type_of'  +
      'acosh asinh atanh bessel_j0 bessel_j1 bessel_jn bessel_y0 bessel_y1 bessel_yn erf erfc erfc_scaled gamma log_gamma hypot norm2 ' +
      'atomic_define atomic_ref execute_command_line leadz trailz storage_size merge_bits ' +
      'bge bgt ble blt dshiftl dshiftr findloc iall iany iparity image_index lcobound ucobound maskl maskr ' +
      'num_images parity popcnt poppar shifta shiftl shiftr this_image'
  };
  return {
    case_insensitive: true,
    aliases: ['f90', 'f95'],
    keywords: F_KEYWORDS,
    contains: [
      hljs.inherit(hljs.APOS_STRING_MODE, {className: 'string', relevance: 0}),
      hljs.inherit(hljs.QUOTE_STRING_MODE,{className: 'string', relevance: 0}),
      {
        className: 'function',
        beginKeywords: 'subroutine function program',
        illegal: '[${=\\n]',
        contains: [hljs.UNDERSCORE_TITLE_MODE, PARAMS]
      },
      hljs.COMMENT('!', '$', {relevance: 0}),
      {
        className: 'number',
<<<<<<< HEAD
        begin: '(?=\\b|\\+|\\-|\\.)(?=\\.\\d|\\d)(?:\\d+)?(?:\\.?\\d*)(?:[de][\\+\\-]?\\d+)?\\b\\.?',
=======
        begin: '(?=\\b|\\+|\\-|\\.)(?=\\.\\d|\\d)(?:\\d+)?(?:\\.?\\d*)(?:[de][+-]?\\d+)?\\b\\.?',
>>>>>>> 02150b2e
        relevance: 0
      }
    ]
  };
}<|MERGE_RESOLUTION|>--- conflicted
+++ resolved
@@ -57,7 +57,7 @@
     keywords: F_KEYWORDS,
     contains: [
       hljs.inherit(hljs.APOS_STRING_MODE, {className: 'string', relevance: 0}),
-      hljs.inherit(hljs.QUOTE_STRING_MODE,{className: 'string', relevance: 0}),
+      hljs.inherit(hljs.QUOTE_STRING_MODE, {className: 'string', relevance: 0}),
       {
         className: 'function',
         beginKeywords: 'subroutine function program',
@@ -67,11 +67,7 @@
       hljs.COMMENT('!', '$', {relevance: 0}),
       {
         className: 'number',
-<<<<<<< HEAD
-        begin: '(?=\\b|\\+|\\-|\\.)(?=\\.\\d|\\d)(?:\\d+)?(?:\\.?\\d*)(?:[de][\\+\\-]?\\d+)?\\b\\.?',
-=======
         begin: '(?=\\b|\\+|\\-|\\.)(?=\\.\\d|\\d)(?:\\d+)?(?:\\.?\\d*)(?:[de][+-]?\\d+)?\\b\\.?',
->>>>>>> 02150b2e
         relevance: 0
       }
     ]
