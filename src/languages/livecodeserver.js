--- conflicted
+++ resolved
@@ -36,149 +36,6 @@
     case_insensitive: false,
     keywords: {
       keyword:
-<<<<<<< HEAD
-			'$_COOKIE $_FILES $_GET $_GET_BINARY $_GET_RAW $_POST $_POST_BINARY $_POST_RAW $_SESSION $_SERVER ' +
-			'codepoint codepoints segment segments codeunit codeunits sentence sentences trueWord trueWords paragraph ' +
-      	'after byte bytes english the until http forever descending using line real8 with seventh ' +
-		'for stdout finally element word words fourth before black ninth sixth characters chars stderr ' +
-		'uInt1 uInt1s uInt2 uInt2s stdin string lines relative rel any fifth items from middle mid ' +
-		'at else of catch then third it file milliseconds seconds second secs sec int1 int1s int4 ' +
-		'int4s internet int2 int2s normal text item last long detailed effective uInt4 uInt4s repeat ' +
-		'end repeat URL in try into switch to words https token binfile each tenth as ticks tick ' +
-		'system real4 by dateItems without char character ascending eighth whole dateTime numeric short ' +
-		'first ftp integer abbreviated abbr abbrev private case while if',
-	  constant:
-		'SIX TEN FORMFEED NINE ZERO NONE SPACE FOUR FALSE COLON CRLF PI COMMA ENDOFFILE EOF EIGHT FIVE ' +
-		'QUOTE EMPTY ONE TRUE RETURN CR LINEFEED RIGHT BACKSLASH NULL SEVEN TAB THREE TWO ' +
-		'six ten formfeed nine zero none space four false colon crlf pi comma endoffile eof eight five ' +
-		'quote empty one true return cr linefeed right backslash null seven tab three two ' +
-		'RIVERSION RISTATE FILE_READ_MODE FILE_WRITE_MODE FILE_WRITE_MODE DIR_WRITE_MODE FILE_READ_UMASK ' +
-		'FILE_WRITE_UMASK DIR_READ_UMASK DIR_WRITE_UMASK',
-	  operator:
-		'div mod wrap and or bitAnd bitNot bitOr bitXor among not in a an within ' +
-		'contains ends with begins the keys of keys',
-	  built_in:
-		'put|10 abs acos aliasReference annuity arrayDecode arrayEncode asin atan atan2 average avg avgDev base64Decode ' +
-		'base64Encode baseConvert binaryDecode binaryEncode byteOffset byteToNum cachedURL cachedURLs charToNum ' +
-		'cipherNames codepointOffset codepointProperty codepointToNum codeunitOffset commandNames compound compress ' +
-		'constantNames cos date dateFormat decompress directories ' +
-		'diskSpace DNSServers exp exp1 exp2 exp10 extents files flushEvents folders format functionNames geometricMean global ' +
-		'globals hasMemory harmonicMean hostAddress hostAddressToName hostName hostNameToAddress isNumber ISOToMac itemOffset ' +
-		'keys len length libURLErrorData libUrlFormData libURLftpCommand libURLLastHTTPHeaders libURLLastRHHeaders ' +
-		'libUrlMultipartFormAddPart libUrlMultipartFormData libURLVersion lineOffset ln ln1 localNames log log2 log10 ' +
-		'longFilePath lower macToISO matchChunk matchText matrixMultiply max md5Digest median merge millisec ' +
-		'millisecs millisecond milliseconds min monthNames nativeCharToNum normalizeText num number numToByte numToChar ' +
-		'numToCodepoint numToNativeChar offset open openfiles openProcesses openProcessIDs openSockets ' +
-		'paragraphOffset paramCount param params peerAddress pendingMessages platform popStdDev populationStandardDeviation ' +
-		'populationVariance popVariance processID random randomBytes replaceText result revCreateXMLTree revCreateXMLTreeFromFile ' +
-		'revCurrentRecord revCurrentRecordIsFirst revCurrentRecordIsLast revDatabaseColumnCount revDatabaseColumnIsNull ' +
-		'revDatabaseColumnLengths revDatabaseColumnNames revDatabaseColumnNamed revDatabaseColumnNumbered ' +
-		'revDatabaseColumnTypes revDatabaseConnectResult revDatabaseCursors revDatabaseID revDatabaseTableNames ' +
-		'revDatabaseType revDataFromQuery revdb_closeCursor revdb_columnbynumber revdb_columncount revdb_columnisnull ' +
-		'revdb_columnlengths revdb_columnnames revdb_columntypes revdb_commit revdb_connect revdb_connections ' +
-		'revdb_connectionerr revdb_currentrecord revdb_cursorconnection revdb_cursorerr revdb_cursors revdb_dbtype ' +
-		'revdb_disconnect revdb_execute revdb_iseof revdb_isbof revdb_movefirst revdb_movelast revdb_movenext ' +
-		'revdb_moveprev revdb_query revdb_querylist revdb_recordcount revdb_rollback revdb_tablenames ' +
-		'revGetDatabaseDriverPath revNumberOfRecords revOpenDatabase revOpenDatabases revQueryDatabase ' +
-		'revQueryDatabaseBlob revQueryResult revQueryIsAtStart revQueryIsAtEnd revUnixFromMacPath revXMLAttribute ' +
-		'revXMLAttributes revXMLAttributeValues revXMLChildContents revXMLChildNames revXMLCreateTreeFromFileWithNamespaces ' +
-		'revXMLCreateTreeWithNamespaces revXMLDataFromXPathQuery revXMLEvaluateXPath revXMLFirstChild revXMLMatchingNode ' +
-		'revXMLNextSibling revXMLNodeContents revXMLNumberOfChildren revXMLParent revXMLPreviousSibling ' +
-		'revXMLRootNode revXMLRPC_CreateRequest revXMLRPC_Documents revXMLRPC_Error ' +
-		'revXMLRPC_GetHost revXMLRPC_GetMethod revXMLRPC_GetParam revXMLText revXMLRPC_Execute ' +
-		'revXMLRPC_GetParamCount revXMLRPC_GetParamNode revXMLRPC_GetParamType revXMLRPC_GetPath revXMLRPC_GetPort ' +
-		'revXMLRPC_GetProtocol revXMLRPC_GetRequest revXMLRPC_GetResponse revXMLRPC_GetSocket revXMLTree ' +
-		'revXMLTrees revXMLValidateDTD revZipDescribeItem revZipEnumerateItems revZipOpenArchives round sampVariance ' +
-		'sec secs seconds sentenceOffset sha1Digest shell shortFilePath sin specialFolderPath sqrt standardDeviation statRound ' +
-		'stdDev sum sysError systemVersion tan tempName textDecode textEncode tick ticks time to tokenOffset toLower toUpper ' +
-		'transpose truewordOffset trunc uniDecode uniEncode upper URLDecode URLEncode URLStatus uuid value variableNames ' +
-		'variance version waitDepth weekdayNames wordOffset xsltApplyStylesheet xsltApplyStylesheetFromFile xsltLoadStylesheet ' +
-		'xsltLoadStylesheetFromFile add breakpoint cancel clear local variable file word line folder directory URL close socket process ' +
-		'combine constant convert create new alias folder directory decrypt delete variable word line folder ' +
-		'directory URL dispatch divide do encrypt filter get|10 include intersect kill libURLDownloadToFile ' +
-		'libURLFollowHttpRedirects libURLftpUpload libURLftpUploadFile libURLresetAll libUrlSetAuthCallback ' +
-		'libURLSetCustomHTTPHeaders libUrlSetExpect100 libURLSetFTPListCommand libURLSetFTPMode libURLSetFTPStopTime ' +
-		'libURLSetStatusCallback load multiply socket prepare process post seek rel relative read from process rename ' +
-		'replace require resetAll resolve revAddXMLNode revAppendXML revCloseCursor revCloseDatabase revCommitDatabase ' +
-		'revCopyFile revCopyFolder revCopyXMLNode revDeleteFolder revDeleteXMLNode revDeleteAllXMLTrees ' +
-		'revDeleteXMLTree revExecuteSQL revGoURL revInsertXMLNode revMoveFolder revMoveToFirstRecord revMoveToLastRecord ' +
-		'revMoveToNextRecord revMoveToPreviousRecord revMoveToRecord revMoveXMLNode revPutIntoXMLNode revRollBackDatabase ' +
-		'revSetDatabaseDriverPath revSetXMLAttribute revXMLRPC_AddParam revXMLRPC_DeleteAllDocuments revXMLAddDTD ' +
-		'revXMLRPC_Free revXMLRPC_FreeAll revXMLRPC_DeleteDocument revXMLRPC_DeleteParam revXMLRPC_SetHost ' +
-		'revXMLRPC_SetMethod revXMLRPC_SetPort revXMLRPC_SetProtocol revXMLRPC_SetSocket revZipAddItemWithData ' +
-		'revZipAddItemWithFile revZipAddUncompressedItemWithData revZipAddUncompressedItemWithFile revZipCancel ' +
-		'revZipCloseArchive revZipDeleteItem revZipExtractItemToFile revZipExtractItemToVariable revZipSetProgressCallback ' +
-		'revZipRenameItem revZipReplaceItemWithData revZipReplaceItemWithFile revZipOpenArchive send set sort split start stop ' +
-		'subtract union unload wait write'
-	},
-	 contains: [
-	  VARIABLE,
-	  {
-	 	className: 'keyword',
-	    begin: '\\bend\\sif\\b'
-	  },
-	  {
-	 	className: 'function',
-	    beginWithKeyword: true, end: '\\n',
-	    keywords: 'function',
-	    contains: [
-		  VARIABLE,
-		  {
-		  	className: 'title',
-		  	begin: '\\b([A-Za-z0-9_\\-]+)\\b'
-		  }
-		].concat(STRINGS).concat(NUMBERS).concat(TITLE)
-	  },
-	  {
-	 	className: 'function',
-	    beginWithKeyword: true, end: '\\n',
-	    keywords: 'end',
-	    contains: [
-		  {
-		  	className: 'title',
-		  	begin: '\\b([A-Za-z0-9_\\-]+)\\b'
-		  }
-		].concat(TITLE)
-	  },
-	  {
-	 	className: 'command',
-	    beginWithKeyword: true, end: '\\n',
-	    keywords: 'command|10 on',
-	    contains: [
-		  VARIABLE,
-		  {
-		  	className: 'title',
-		  	begin: '\\b([A-Za-z0-9_\\-]+)\\b'
-		  }
-		].concat(STRINGS).concat(NUMBERS).concat(TITLE)
-	  },
-	  {
-	 	className: 'command',
-	    beginWithKeyword: true, end: '\\n',
-	    keywords: 'end',
-	    contains: [
-		  {
-		  	className: 'title',
-		  	begin: '\\b([A-Za-z0-9_\\-]+)\\b'
-		  }
-		].concat(TITLE)
-	  },
-	  {
-		className: 'preprocessor',
-		begin: '<\\?rev|<\\?lc|<\\?livecode',
-	    relevance: 10
-	  },
-	  {
-		className: 'preprocessor',
-		begin: '<\\?'
-	  },
-	  {
-		className: 'preprocessor',
-	    begin: '\\?>'
-	  }
-	].concat(COMMENTS).concat(STRINGS).concat(NUMBERS).concat(TITLE),
-	illegal: ';$|^\\[|^='
-=======
         'after byte bytes english the until http forever descending using line real8 with seventh ' +
         'for stdout finally element word fourth before black ninth sixth characters chars stderr ' +
         'uInt1 uInt1s uInt2 uInt2s stdin string lines relative rel any fifth items from middle mid ' +
@@ -316,6 +173,5 @@
       TITLE1
     ],
     illegal: ';$|^\\[|^='
->>>>>>> 5624af4a
   };
 }