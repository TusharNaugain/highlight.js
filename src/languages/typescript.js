--- conflicted
+++ resolved
@@ -90,12 +90,7 @@
         relevance: 0 // () => {} is more typical in TypeScript
       },
       {
-<<<<<<< HEAD
         beginKeywords: 'constructor', end: /\{/, excludeEnd: true
-=======
-        beginKeywords: 'constructor', end: /\{/, excludeEnd: true,
-        relevance: 10
->>>>>>> f554397f
       },
       {
         beginKeywords: 'module', end: /\{/, excludeEnd: true
