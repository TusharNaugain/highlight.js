--- conflicted
+++ resolved
@@ -30,13 +30,13 @@
   color: #363C69;
 }
 
-<<<<<<< HEAD
 .hljs-string,
 .hljs-title,
 .haskell .hljs-type,
 .hljs-tag .hljs-value,
 .css .hljs-rules .hljs-value,
 .hljs-preprocessor,
+.hljs-pragma,
 .ruby .hljs-symbol,
 .ruby .hljs-symbol .hljs-string,
 .ruby .hljs-class .hljs-parent,
@@ -58,36 +58,6 @@
 .apache .hljs-tag,
 .apache .hljs-cbracket,
 .tex .hljs-number {
-=======
-pre .string,
-pre .title,
-pre .haskell .type,
-pre .tag .value,
-pre .css .rules .value,
-pre .preprocessor,
-pre .pragma,
-pre .ruby .symbol,
-pre .ruby .symbol .string,
-pre .ruby .class .parent,
-pre .built_in,
-pre .sql .aggregate,
-pre .django .template_tag,
-pre .django .variable,
-pre .smalltalk .class,
-pre .javadoc,
-pre .ruby .string,
-pre .django .filter .argument,
-pre .smalltalk .localvars,
-pre .smalltalk .array,
-pre .attr_selector,
-pre .pseudo,
-pre .addition,
-pre .stream,
-pre .envvar,
-pre .apache .tag,
-pre .apache .cbracket,
-pre .tex .number {
->>>>>>> edbe72ae
   color: #2C009F;
 }
 
