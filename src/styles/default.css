--- conflicted
+++ resolved
@@ -18,7 +18,6 @@
   color: black;
 }
 
-<<<<<<< HEAD
 .hljs-string,
 .hljs-title,
 .hljs-constant,
@@ -27,6 +26,7 @@
 .hljs-rules .hljs-value,
 .hljs-rules .hljs-value .hljs-number,
 .hljs-preprocessor,
+.hljs-pragma,
 .haml .hljs-symbol,
 .ruby .hljs-symbol,
 .ruby .hljs-symbol .hljs-string,
@@ -46,36 +46,6 @@
 .asciidoc .hljs-header,
 .markdown .hljs-header,
 .coffeescript .hljs-attribute {
-=======
-pre .string,
-pre .title,
-pre .constant,
-pre .parent,
-pre .tag .value,
-pre .rules .value,
-pre .rules .value .number,
-pre .preprocessor,
-pre .pragma,
-pre .haml .symbol,
-pre .ruby .symbol,
-pre .ruby .symbol .string,
-pre .aggregate,
-pre .template_tag,
-pre .django .variable,
-pre .smalltalk .class,
-pre .addition,
-pre .flow,
-pre .stream,
-pre .bash .variable,
-pre .apache .tag,
-pre .apache .cbracket,
-pre .tex .command,
-pre .tex .special,
-pre .erlang_repl .function_or_atom,
-pre .asciidoc .header,
-pre .markdown .header,
-pre .coffeescript .attribute {
->>>>>>> edbe72ae
   color: #800;
 }
 
