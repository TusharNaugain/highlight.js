/*

Intellij Idea-like styling (c) Vasily Polovnyov <vast@whiteants.net>

*/

.hljs {
  display: block; padding: 0.5em;
  color: #000;
  background: #fff;
}

.hljs-subst,
.hljs-title {
  font-weight: normal;
  color: #000;
}

.hljs-comment,
.hljs-template_comment,
.hljs-javadoc,
.diff .hljs-header {
  color: #808080;
  font-style: italic;
}

<<<<<<< HEAD
.hljs-annotation,
.hljs-decorator,
.hljs-preprocessor,
.hljs-doctype,
.hljs-pi,
.hljs-chunk,
.hljs-shebang,
.apache .hljs-cbracket,
.hljs-prompt,
.http .hljs-title {
=======
pre .annotation,
pre .decorator,
pre .preprocessor,
pre .pragma,
pre .doctype,
pre .pi,
pre .chunk,
pre .shebang,
pre .apache .cbracket,
pre .prompt,
pre .http .title {
>>>>>>> edbe72ae
  color: #808000;
}

.hljs-tag,
.hljs-pi {
  background: #efefef;
}

.hljs-tag .hljs-title,
.hljs-id,
.hljs-attr_selector,
.hljs-pseudo,
.hljs-literal,
.hljs-keyword,
.hljs-hexcolor,
.css .hljs-function,
.ini .hljs-title,
.css .hljs-class,
.hljs-list .hljs-title,
.clojure .hljs-title,
.nginx .hljs-title,
.tex .hljs-command,
.hljs-request,
.hljs-status {
  font-weight: bold;
  color: #000080;
}

.hljs-attribute,
.hljs-rules .hljs-keyword,
.hljs-number,
.hljs-date,
.hljs-regexp,
.tex .hljs-special {
  font-weight: bold;
  color: #0000ff;
}

.hljs-number,
.hljs-regexp {
  font-weight: normal;
}

.hljs-string,
.hljs-value,
.hljs-filter .hljs-argument,
.css .hljs-function .hljs-params,
.apache .hljs-tag {
  color: #008000;
  font-weight: bold;
}

.hljs-symbol,
.ruby .hljs-symbol .hljs-string,
.hljs-char,
.tex .hljs-formula {
  color: #000;
  background: #d0eded;
  font-style: italic;
}

.hljs-phpdoc,
.hljs-yardoctag,
.hljs-javadoctag {
  text-decoration: underline;
}

.hljs-variable,
.hljs-envvar,
.apache .hljs-sqbracket,
.nginx .hljs-built_in {
  color: #660e7a;
}

.hljs-addition {
  background: #baeeba;
}

.hljs-deletion {
  background: #ffc8bd;
}

.diff .hljs-change {
  background: #bccff9;
}<|MERGE_RESOLUTION|>--- conflicted
+++ resolved
@@ -24,10 +24,10 @@
   font-style: italic;
 }
 
-<<<<<<< HEAD
 .hljs-annotation,
 .hljs-decorator,
 .hljs-preprocessor,
+.hljs-pragma,
 .hljs-doctype,
 .hljs-pi,
 .hljs-chunk,
@@ -35,19 +35,6 @@
 .apache .hljs-cbracket,
 .hljs-prompt,
 .http .hljs-title {
-=======
-pre .annotation,
-pre .decorator,
-pre .preprocessor,
-pre .pragma,
-pre .doctype,
-pre .pi,
-pre .chunk,
-pre .shebang,
-pre .apache .cbracket,
-pre .prompt,
-pre .http .title {
->>>>>>> edbe72ae
   color: #808000;
 }
 
