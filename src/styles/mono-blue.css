--- conflicted
+++ resolved
@@ -37,7 +37,6 @@
   color: #0048AB;
 }
 
-<<<<<<< HEAD
 .hljs-decorator,
 .hljs-prompt,
 .hljs-yardoctag,
@@ -46,6 +45,7 @@
 .hljs-doctype,
 .hljs-regexp,
 .hljs-preprocessor,
+.hljs-pragma,
 .hljs-pi,
 .hljs-attribute,
 .hljs-attr_selector,
@@ -58,28 +58,5 @@
 .hljs-bullet,
 .hljs-sqbracket,
 .phony {
-=======
-pre .decorator,
-pre .prompt,
-pre .yardoctag,
-pre .subst,
-pre .symbol,
-pre .doctype,
-pre .regexp,
-pre .preprocessor,
-pre .pragma,
-pre .pi,
-pre .attribute,
-pre .attr_selector,
-pre .javadoc,
-pre .xmlDocTag,
-pre .deletion,
-pre .shebang,
-pre .string .variable,
-pre .link_url,
-pre .bullet,
-pre .sqbracket,
-pre .phony {
->>>>>>> edbe72ae
   color: #4C81C9;
 }