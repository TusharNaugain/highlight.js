--- conflicted
+++ resolved
@@ -112,12 +112,8 @@
   color: #9B859D;
 }
 
-<<<<<<< HEAD
-.hljs-preprocessor {
-=======
-pre .preprocessor,
-pre .pragma {
->>>>>>> edbe72ae
+.hljs-preprocessor,
+.hljs-pragma {
   color: #8996A8;
 }
 
