/*

X.hljs style (c) Angel Garcia <angelgarcia.mail@gmail.com>

*/

.hljs {
  display: block; padding: 0.5em;
  background: #fff; color: black;
}

.hljs-comment,
.hljs-template_comment,
.hljs-javadoc,
.hljs-comment * {
  color: rgb(0,106,0);
}

.hljs-keyword,
.hljs-literal,
.nginx .hljs-title {
  color: rgb(170,13,145);
}
.method,
.hljs-list .hljs-title,
.hljs-tag .hljs-title,
.setting .hljs-value,
.hljs-winutils,
.tex .hljs-command,
.http .hljs-title,
.hljs-request,
.hljs-status {
  color: #008;
}

.hljs-envvar,
.tex .hljs-special {
  color: #660;
}

.hljs-string {
  color: rgb(196,26,22);
}
.hljs-tag .hljs-value,
.hljs-cdata,
.hljs-filter .hljs-argument,
.hljs-attr_selector,
.apache .hljs-cbracket,
.hljs-date,
.hljs-regexp {
  color: #080;
}

.hljs-sub .hljs-identifier,
.hljs-pi,
.hljs-tag,
.hljs-tag .hljs-keyword,
.hljs-decorator,
.ini .hljs-title,
.hljs-shebang,
.hljs-prompt,
.hljs-hexcolor,
.hljs-rules .hljs-value,
.css .hljs-value .hljs-number,
.hljs-symbol,
.hljs-symbol .hljs-string,
.hljs-number,
.css .hljs-function,
.clojure .hljs-title,
.clojure .hljs-built_in,
.hljs-function .hljs-title,
.coffeescript .hljs-attribute {
  color: rgb(28,0,207);
}

.hljs-class .hljs-title,
.haskell .hljs-type,
.smalltalk .hljs-class,
.hljs-javadoctag,
.hljs-yardoctag,
.hljs-phpdoc,
.hljs-typename,
.hljs-tag .hljs-attribute,
.hljs-doctype,
.hljs-class .hljs-id,
.hljs-built_in,
.setting,
.hljs-params,
.clojure .hljs-attribute {
  color: rgb(92,38,153);
}

.hljs-variable {
 color: rgb(63,110,116);
}
.css .hljs-tag,
.hljs-rules .hljs-property,
.hljs-pseudo,
.hljs-subst {
  color: #000;
}

.css .hljs-class, .css .hljs-id {
  color: #9B703F;
}

.hljs-value .hljs-important {
  color: #ff7700;
  font-weight: bold;
}

.hljs-rules .hljs-keyword {
  color: #C5AF75;
}

.hljs-annotation,
.apache .hljs-sqbracket,
.nginx .hljs-built_in {
  color: #9B859D;
}

<<<<<<< HEAD
.hljs-preprocessor,
.hljs-preprocessor * {
=======
pre .preprocessor,
pre .preprocessor *,
pre .pragma {
>>>>>>> edbe72ae
  color: rgb(100,56,32);
}

.tex .hljs-formula {
  background-color: #EEE;
  font-style: italic;
}

.diff .hljs-header,
.hljs-chunk {
  color: #808080;
  font-weight: bold;
}

.diff .hljs-change {
  background-color: #BCCFF9;
}

.hljs-addition {
  background-color: #BAEEBA;
}

.hljs-deletion {
  background-color: #FFC8BD;
}

.hljs-comment .hljs-yardoctag {
  font-weight: bold;
}

.method .hljs-id {
  color: #000;
}<|MERGE_RESOLUTION|>--- conflicted
+++ resolved
@@ -119,14 +119,9 @@
   color: #9B859D;
 }
 
-<<<<<<< HEAD
 .hljs-preprocessor,
-.hljs-preprocessor * {
-=======
-pre .preprocessor,
-pre .preprocessor *,
-pre .pragma {
->>>>>>> edbe72ae
+.hljs-preprocessor *,
+.hljs-pragma {
   color: rgb(100,56,32);
 }
 
