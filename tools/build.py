--- conflicted
+++ resolved
@@ -223,32 +223,20 @@
     for filename in filenames:
         print(filename)
         content = 'module.exports = %s;' % strip_read(filename)
-<<<<<<< HEAD
-        utf8_open(os.path.join(build_path, os.path.basename(filename)), 'w').write(content)
-=======
-        open(os.path.join(build_path, 'lib', 'languages', os.path.basename(filename)), 'w', encoding='utf-8').write(content)
-
->>>>>>> 22462ce2
+        utf8_open(os.path.join(build_path, 'lib', 'languages', os.path.basename(filename)), 'w').write(content)
     filename = os.path.join(src_path, 'highlight.js')
     print(filename)
     core = 'var Highlight = %s;' % strip_read(filename)
-    core += '\nHighlight.prototype.addLanguage = function (name, lang) { this.LANGUAGES[name] = lang(this); };'
     core += '\nmodule.exports = Highlight;'
-    open(os.path.join(build_path, 'lib', 'highlight.js'), 'w', encoding='utf-8').write(core)
+    utf8_open(os.path.join(build_path, 'lib', 'highlight.js'), 'w').write(core)
 
     print('Registering languages with the library...')
     hljs = "var Highlight = require('./highlight');\nvar hljs = new Highlight();"
     filenames = map(os.path.basename, filenames)
     for filename in filenames:
-<<<<<<< HEAD
-        hljs += '\nhljs.registerLanguage(\'%s\', require(\'./%s\')(hljs));' % (lang_name(filename), filename)
+        hljs += '\nhljs.registerLanguage(\'%s\', require(\'./languages/%s\')(hljs));' % (lang_name(filename), filename)
     hljs += '\nmodule.exports = hljs;'
-    utf8_open(os.path.join(build_path, 'highlight.js'), 'w').write(hljs)
-=======
-        hljs += '\nhljs.addLanguage(\'%s\', require(\'./languages/%s\');' % (lang_name(filename), filename)
-    hljs += '\nmodule.exports = hljs;'
-    open(os.path.join(build_path, 'lib', 'index.js'), 'w', encoding='utf-8').write(hljs)
->>>>>>> 22462ce2
+    utf8_open(os.path.join(build_path, 'lib', 'index.js'), 'w').write(hljs)
     if options.compress:
         print('Notice: not compressing files for "node" target.')
 
